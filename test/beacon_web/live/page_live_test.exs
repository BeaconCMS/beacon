--- conflicted
+++ resolved
@@ -120,11 +120,8 @@
     Loader.reload_components_module(:my_site)
     Loader.reload_layouts_modules(:my_site)
     Loader.reload_pages_modules(:my_site)
-<<<<<<< HEAD
     Loader.reload_info_handlers_module(:my_site)
-=======
     Loader.reload_event_handlers_module(:my_site)
->>>>>>> 2ee21c47
 
     [layout: layout]
   end
