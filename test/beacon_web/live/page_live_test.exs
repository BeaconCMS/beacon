--- conflicted
+++ resolved
@@ -1,9 +1,5 @@
 defmodule BeaconWeb.Live.PageLiveTest do
-<<<<<<< HEAD
-  use BeaconWeb.ConnCase
-=======
   use BeaconWeb.ConnCase, async: false
->>>>>>> 06618875
 
   import Phoenix.ConnTest
   import Phoenix.LiveViewTest
