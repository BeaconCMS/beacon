defmodule Beacon.Loader.PageModuleLoaderTest do
<<<<<<< HEAD
  use Beacon.DataCase
=======
  use Beacon.DataCase, async: false
>>>>>>> 06618875

  import Beacon.Fixtures
  alias Beacon.Loader.PageModuleLoader
  alias Beacon.Repo

  describe "dynamic_helper" do
    test "generate each helper function and the proxy dynamic_helper" do
      page_1 = page_fixture(site: "my_site", path: "1")
      page_2 = page_fixture(site: "my_site", path: "2")

      page_helper_fixture(page_id: page_1.id, helper_name: "page_1_upcase")
      page_helper_fixture(page_id: page_2.id, helper_name: "page_2_upcase")

      page_1 = Repo.preload(page_1, [:events, :helpers])
      page_2 = Repo.preload(page_2, [:events, :helpers])

      {:ok, code_string} = PageModuleLoader.load_templates(:test, [page_1, page_2])

      assert Regex.scan(~r/page_1_upcase/, code_string) == [["page_1_upcase"]]
      assert Regex.scan(~r/page_2_upcase/, code_string) == [["page_2_upcase"]]
      assert Regex.scan(~r/dynamic_helper/, code_string) == [["dynamic_helper"]]
    end
  end
end<|MERGE_RESOLUTION|>--- conflicted
+++ resolved
@@ -1,9 +1,5 @@
 defmodule Beacon.Loader.PageModuleLoaderTest do
-<<<<<<< HEAD
-  use Beacon.DataCase
-=======
   use Beacon.DataCase, async: false
->>>>>>> 06618875
 
   import Beacon.Fixtures
   alias Beacon.Loader.PageModuleLoader
