--- conflicted
+++ resolved
@@ -4,9 +4,17 @@
   alias Beacon.RuntimeJS
 
   test "load" do
-<<<<<<< HEAD
-    assert RuntimeJS.load!(:my_site) == :ok
-    assert RuntimeJS.fetch(:my_site) |> :erlang.size() > 100
+    assert RuntimeJS.load!() == :ok
+  end
+
+  test "fetch defaults to compressed" do
+    RuntimeJS.load!()
+    assert RuntimeJS.fetch() |> :erlang.size() > 100
+  end
+
+  test "fetch uncompressed deflate" do
+    RuntimeJS.load!()
+    assert RuntimeJS.fetch(:deflate) =~ "Beacon"
   end
 
   describe "build_hooks/2" do
@@ -36,18 +44,5 @@
       assert RuntimeJS.build_hooks(:my_site, _minify = true) ==
                "Hook1:{mounted(){console.log(\"mounted!\");},},Hook2:{mounted(){console.log(\"mounted!\");},}"
     end
-=======
-    assert RuntimeJS.load!() == :ok
-  end
-
-  test "fetch defaults to compressed" do
-    RuntimeJS.load!()
-    assert RuntimeJS.fetch() |> :erlang.size() > 100
->>>>>>> 6e69859a
-  end
-
-  test "fetch uncompressed deflate" do
-    RuntimeJS.load!()
-    assert RuntimeJS.fetch(:deflate) =~ "Beacon"
   end
 end