--- conflicted
+++ resolved
@@ -1,11 +1,6 @@
 defmodule Beacon.BeaconTest.Router do
   use Beacon.BeaconTest, :router
-<<<<<<< HEAD
-
-  require BeaconWeb.Admin
-=======
   import Beacon.Router
->>>>>>> ae718e77
 
   pipeline :browser do
     plug :accepts, ["html"]
@@ -15,21 +10,7 @@
     plug :put_secure_browser_headers
   end
 
-<<<<<<< HEAD
-  pipeline :beacon do
-    plug BeaconWeb.Plug
-  end
-
-  scope "/admin", BeaconWeb.Admin do
-    pipe_through :browser
-
-    BeaconWeb.Admin.routes()
-  end
-
-  scope "/", BeaconWeb do
-=======
   scope "/" do
->>>>>>> ae718e77
     pipe_through :browser
     beacon_admin "/page_management"
     beacon_site "/", name: "my_site", data_source: Beacon.BeaconTest.BeaconDataSource
