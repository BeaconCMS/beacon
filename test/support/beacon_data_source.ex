--- conflicted
+++ resolved
@@ -1,12 +1,7 @@
 defmodule Beacon.BeaconTest.BeaconDataSource do
   @behaviour Beacon.DataSource.Behaviour
 
-<<<<<<< HEAD
   def live_data(:my_site, ["home"], _params), do: %{vals: ["first", "second", "third"]}
+  def live_data(:my_site, ["without_meta_tags"], _params), do: []
   def live_data(:my_site, ["no_page_match"], _params), do: []
-=======
-  def live_data("my_site", ["home"], _params), do: %{vals: ["first", "second", "third"]}
-  def live_data("my_site", ["without_meta_tags"], _params), do: []
-  def live_data("my_site", ["no_page_match"], _params), do: []
->>>>>>> 30d490a5
 end