defmodule Beacon.MixProject do
  use Mix.Project

  def project do
    [
      app: :beacon,
      version: "0.1.0",
      elixir: "~> 1.12",
      start_permanent: Mix.env() == :prod,
      deps: deps(),
      aliases: aliases(),
      elixirc_paths: elixirc_paths(Mix.env()),
      dialyzer: [
        plt_file: {:no_warn, "priv/plts/dialyzer.plt"},
        plt_add_apps: [:mix],
        ignore_warnings: ".dialyzer_ignore.exs",
        list_unused_filters: true
      ]
    ]
  end

  # Run "mix help compile.app" to learn about applications.
  def application do
    [
      mod: {Beacon.Application, []},
      extra_applications: [:logger]
    ]
  end

  # Specifies which paths to compile per environment.
  defp elixirc_paths(:test), do: ["lib", "test/support"]
  defp elixirc_paths(_), do: ["lib"]

  # Run "mix help deps" to learn about dependencies.
  defp deps do
    [
      {:ecto_sql, "~> 3.6"},
      {:gettext, "~> 0.20"},
      {:heroicons, "~> 0.5"},
      # TODO remove override after the final Phoenix 1.7 is released
      {:phoenix, "~> 1.7.0-rc.0", override: true},
      {:phoenix_live_view, "~> 0.18", override: true},
      {:phoenix_pubsub, "~> 2.1"},
      {:phoenix_view, "~> 2.0", only: :test},
      {:postgrex, ">= 0.0.0"},
      {:safe_code, github: "TheFirstAvenger/safe_code"},
      {:dialyxir, "~> 1.2", only: :dev, runtime: false},
      {:floki, ">= 0.30.0", only: :test},
      {:plug_cowboy, "~> 2.1", only: :test},
<<<<<<< HEAD
      {:tailwind, "~> 0.1.9"},
      {:mox, "~> 1.0", only: :test}
=======
      {:credo, "~> 1.6", only: [:dev, :test], runtime: false}
>>>>>>> b8fa5bd9
    ]
  end

  # Aliases are shortcuts or tasks specific to the current project.
  # For example, to install project dependencies and perform other setup tasks, run:
  #
  #     $ mix setup
  #
  # See the documentation for `Mix` for more info on aliases.
  defp aliases do
    [
<<<<<<< HEAD
      setup: ["deps.get", "ecto.setup", "tailwind.install"],
=======
      setup: ["deps.get"],
>>>>>>> b8fa5bd9
      "ecto.setup": ["ecto.create", "ecto.migrate"],
      "ecto.reset": ["ecto.drop", "ecto.setup"],
      test: ["ecto.create --quiet", "ecto.migrate --quiet", "test"]
    ]
  end
end<|MERGE_RESOLUTION|>--- conflicted
+++ resolved
@@ -47,12 +47,9 @@
       {:dialyxir, "~> 1.2", only: :dev, runtime: false},
       {:floki, ">= 0.30.0", only: :test},
       {:plug_cowboy, "~> 2.1", only: :test},
-<<<<<<< HEAD
       {:tailwind, "~> 0.1.9"},
+      {:credo, "~> 1.6", only: [:dev, :test], runtime: false},
       {:mox, "~> 1.0", only: :test}
-=======
-      {:credo, "~> 1.6", only: [:dev, :test], runtime: false}
->>>>>>> b8fa5bd9
     ]
   end
 
@@ -64,11 +61,7 @@
   # See the documentation for `Mix` for more info on aliases.
   defp aliases do
     [
-<<<<<<< HEAD
       setup: ["deps.get", "ecto.setup", "tailwind.install"],
-=======
-      setup: ["deps.get"],
->>>>>>> b8fa5bd9
       "ecto.setup": ["ecto.create", "ecto.migrate"],
       "ecto.reset": ["ecto.drop", "ecto.setup"],
       test: ["ecto.create --quiet", "ecto.migrate --quiet", "test"]
