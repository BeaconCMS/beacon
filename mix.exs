defmodule Beacon.MixProject do
  use Mix.Project

<<<<<<< HEAD
  @version "0.4.0"
=======
  @version "0.4.1"
>>>>>>> 315120ca
  @source_url "https://github.com/BeaconCMS/beacon"
  @homepage_url "https://beaconcms.org"

  def project do
    [
      app: :beacon,
      version: @version,
      elixir: "~> 1.14",
      elixirc_paths: elixirc_paths(Mix.env()),
      start_permanent: Mix.env() == :prod,
      name: "Beacon",
      homepage_url: @homepage_url,
      source_url: @source_url,
      description: """
      Open-source Content Management System (CMS) built with Phoenix LiveView. Faster render times to boost SEO performance, even for the most content-heavy pages.
      """,
      package: package(),
      deps: deps(),
      aliases: aliases(),
      docs: docs()
    ]
  end

  def application do
    [
      mod: {Beacon.Application, []},
      extra_applications: [:logger]
    ]
  end

  defp elixirc_paths(:test), do: ["lib", "test/support"]
  defp elixirc_paths(_), do: ["lib"]

  defp package do
    [
      maintainers: ["Leandro Pereira", "Andrew Berrien"],
      licenses: ["MIT"],
      links: %{
        Changelog: "https://hexdocs.pm/beacon/#{@version}/changelog.html",
        GitHub: @source_url,
        Website: @homepage_url,
        DockYard: "https://dockyard.com"
      },
      files: ~w(lib priv .formatter.exs mix.exs CHANGELOG.md LICENSE.md),
      exclude_patterns: ["/priv/plts"]
    ]
  end

  defp deps do
    [
      # Overridable
      override_dep(:phoenix, "~> 1.7", "PHOENIX_VERSION", "PHOENIX_PATH"),
      override_dep(:phoenix_live_view, "~> 0.20 or ~> 1.0", "PHOENIX_LIVE_VIEW_VERSION", "PHOENIX_LIVE_VIEW_PATH"),
      override_dep(:mdex, "~> 0.2", "MDEX_VERSION", "MDEX_PATH"),

      # Runtime
      {:accent, "~> 1.1"},
      {:ecto_sql, "~> 3.6"},
      {:ex_brotli, "~> 0.3"},
      # FIXME: multipart copy in ex_aws_s3 2.5.0
      {:ex_aws, "~> 2.4.0"},
      {:ex_aws_s3, "~> 2.4.0"},
      {:floki, ">= 0.30.0"},
      {:gettext, "~> 0.26"},
      {:hackney, "~> 1.16"},
      {:image, "~> 0.40"},
      {:vix, "<= 0.30.0 or >= 0.31.1"},
      {:jason, "~> 1.0"},
      {:oembed, "~> 0.4"},
      {:phoenix_ecto, "~> 4.4"},
      {:phoenix_html, "~> 4.0"},
      {:phoenix_html_helpers, "~> 1.0"},
      {:phoenix_pubsub, "~> 2.1"},
      {:postgrex, "~> 0.16"},
      {:safe_code, "~> 0.2"},
      {:solid, "~> 0.14"},
      {:tailwind, "~> 0.2"},
      esbuild_version(),
      {:igniter, ">= 0.5.24", optional: true},

      # Dev, Test, Docs
      {:credo, "~> 1.6", only: [:dev, :test], runtime: false},
      {:bandit, "~> 1.0", only: :dev, optional: true},
      {:phoenix_view, "~> 2.0", only: [:dev, :test]},
      {:ex_doc, "~> 0.29", only: :docs},
      {:makeup_elixir, "~> 1.0.1 or ~> 1.1", only: :docs},
      {:makeup_eex, "~> 2.0", only: :docs},
      {:makeup_syntect, "~> 0.1", only: :docs},
      {:phoenix_live_reload, "~> 1.3", only: :dev},
      {:bypass, "~> 2.1", only: :test},
      {:phx_new, "~> 1.7", only: :test, runtime: false}
    ]
  end

  defp override_dep(dep, requirement, env_version, env_path) do
    cond do
      version = System.get_env(env_version) -> {dep, version, override: true}
      path = System.get_env(env_path) -> {dep, path: path, override: true}
      :default -> {dep, requirement}
    end
  end

  # TODO: remove this check after we start requiring min OTP 25
  # https://github.com/phoenixframework/esbuild/commit/83b786bb91438c496f7d917d98ac9c72e3b210c6
  if System.otp_release() >= "25" do
    defp esbuild_version, do: {:esbuild, "~> 0.5"}
  else
    defp esbuild_version, do: {:esbuild, "~> 0.5 and < 0.9.0"}
  end

  defp aliases do
    [
      setup: ["deps.get", "assets.setup", "assets.build"],
      dev: ["run --no-halt dev.exs"],
      "format.all": ["format", "cmd npm run format --prefix ./assets"],
      "format.all.check": [
        "format --check-formatted",
        "cmd npm run format-check --prefix ./assets"
      ],
      test: ["ecto.create --quiet", "ecto.migrate --quiet", "test"],
      "assets.setup": [
        "tailwind.install --if-missing --no-assets",
        "esbuild.install --if-missing",
        "cmd npm install --prefix assets"
      ],
      "assets.build": ["esbuild cdn", "esbuild cdn_min", "esbuild tailwind_bundle"]
    ]
  end

  defp docs do
    [
      main: "Beacon",
      logo: "assets/images/beacon.png",
      source_ref: "v#{@version}",
      source_url: @source_url,
      extra_section: "GUIDES",
      extras: extras(),
      groups_for_extras: groups_for_extras(),
      groups_for_modules: groups_for_modules(),
      groups_for_docs: [
        "Functions: Layouts": &(&1[:type] == :layouts),
        "Functions: Pages": &(&1[:type] == :pages),
        "Functions: Page Variants": &(&1[:type] == :page_variants),
        "Functions: Stylesheets": &(&1[:type] == :stylesheets),
        "Functions: Components": &(&1[:type] == :components),
        "Functions: Snippets": &(&1[:type] == :snippets),
        "Functions: Event Handlers": &(&1[:type] == :event_handlers),
        "Functions: Error Pages": &(&1[:type] == :error_pages),
        "Functions: Live Data": &(&1[:type] == :live_data),
        "Functions: Info Handlers": &(&1[:type] == :info_handlers),
        "Functions: JS Hooks": &(&1[:type] == :js_hooks)
      ],
      skip_undefined_reference_warnings_on: ["CHANGELOG.md"],
      before_closing_body_tag: &before_closing_body_tag/1
    ]
  end

  defp before_closing_body_tag(:html) do
    """
    <script type="module">
    import mermaid from 'https://cdn.jsdelivr.net/npm/mermaid@10.0.2/dist/mermaid.esm.min.mjs';
    mermaid.initialize({
      securityLevel: 'loose',
      theme: 'base'
    });
    </script>
    <style>
    code.mermaid text.flowchartTitleText {
      fill: var(--textBody) !important;
    }
    code.mermaid g.cluster > rect {
      fill: var(--background) !important;
      stroke: var(--neutralBackground) !important;
    }
    code.mermaid g.cluster[id$="__transparent"] > rect {
      fill-opacity: 0 !important;
      stroke: none !important;
    }
    code.mermaid g.nodes span.nodeLabel > em {
      font-style: normal;
      background-color: white;
      opacity: 0.5;
      padding: 1px 2px;
      border-radius: 5px;
    }
    code.mermaid g.edgePaths > path {
      stroke: var(--textBody) !important;
    }
    code.mermaid g.edgeLabels span.edgeLabel:not(:empty) {
      background-color: var(--textBody) !important;
      padding: 3px 5px !important;
      border-radius:25%;
      color: var(--background) !important;
    }
    code.mermaid .marker {
      fill: var(--textBody) !important;
      stroke: var(--textBody) !important;
    }
    </style>
    """
  end

  defp before_closing_body_tag(_), do: ""

  defp extras do
    ["CHANGELOG.md"] ++ Path.wildcard("guides/*/*.md")
  end

  defp groups_for_extras do
    [
      Introduction: ~r"guides/introduction/",
      Recipes: ~r"guides/recipes/",
      General: ~r"guides/general/",
      Deployment: ~r"guides/deployment/",
      Upgrading: ~r"guides/upgrading/"
    ]
  end

  defp groups_for_modules do
    [
      Execution: [
        Beacon.Router,
        Beacon.Loader,
        Beacon.Registry,
        Beacon.Migration
      ],
      Content: [
        Beacon.Content,
        Beacon.Content.Component,
        Beacon.Content.ComponentAttr,
        Beacon.Content.ComponentSlot,
        Beacon.Content.ComponentSlotAttr,
        Beacon.Content.ErrorPage,
        Beacon.Content.EventHandler,
        Beacon.Content.InfoHandler,
        Beacon.Content.JSHook,
        Beacon.Content.Layout,
        Beacon.Content.LayoutEvent,
        Beacon.Content.LayoutSnapshot,
        Beacon.Content.LiveData,
        Beacon.Content.LiveDataAssign,
        Beacon.Content.Page,
        Beacon.Content.Page.Event,
        Beacon.Content.Page.Helper,
        Beacon.Content.PageEvent,
        Beacon.Content.PageSnapshot,
        Beacon.Content.PageVariant,
        Beacon.Content.Stylesheet,
        Beacon.Content.Snippets.Helper,
        Beacon.Template,
        Beacon.Template.HEEx,
        Beacon.Template.Markdown
      ],
      "Media Library": [
        Beacon.MediaLibrary,
        Beacon.MediaLibrary.Asset,
        Beacon.MediaLibrary.Provider,
        Beacon.MediaLibrary.Provider.Repo,
        Beacon.MediaLibrary.Provider.S3,
        Beacon.MediaLibrary.Provider.S3.Signed,
        Beacon.MediaLibrary.Provider.S3.Unsigned,
        Beacon.MediaTypes,
        Beacon.MediaLibrary.Processors.Default,
        Beacon.MediaLibrary.Processors.Image,
        Beacon.MediaLibrary.UploadMetadata
      ],
      Web: [
        Beacon.RuntimeCSS,
        Beacon.RuntimeJS,
        Beacon.RuntimeCSS.TailwindCompiler,
        Beacon.Web.BeaconAssigns
      ],
      Extensibility: [
        Beacon.Config,
        Beacon.Lifecycle,
        Beacon.Template.LoadMetadata,
        Beacon.Template.RenderMetadata,
        Beacon.Content.PageField,
        Beacon.MediaLibrary.AssetField
      ],
      Types: [
        Beacon.Types.Atom,
        Beacon.Types.Binary,
        Beacon.Types.Site,
        Beacon.Types.JsonArrayMap
      ],
      Exceptions: [
        Beacon.LoaderError,
        Beacon.AuthorizationError,
        Beacon.ParserError,
        Beacon.SnippetError,
        Beacon.Web.NotFoundError,
        Beacon.Web.ServerError,
        Beacon.RuntimeError,
        Beacon.ConfigError
      ]
    ]
  end
end<|MERGE_RESOLUTION|>--- conflicted
+++ resolved
@@ -1,11 +1,7 @@
 defmodule Beacon.MixProject do
   use Mix.Project
 
-<<<<<<< HEAD
-  @version "0.4.0"
-=======
   @version "0.4.1"
->>>>>>> 315120ca
   @source_url "https://github.com/BeaconCMS/beacon"
   @homepage_url "https://beaconcms.org"
 
