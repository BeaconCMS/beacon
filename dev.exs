--- conflicted
+++ resolved
@@ -61,21 +61,9 @@
 
   scope "/" do
     pipe_through :browser
-<<<<<<< HEAD
-    beacon_admin "/"
-  end
-
-  scope "/dev" do
-    pipe_through :browser
-    pipe_through :beacon
-
     get "/beacon/media_library/serve", MediaLibraryController, :show
-
-    beacon_site "/", name: "dev", data_source: BeaconDataSource
-=======
     beacon_admin "/admin"
     beacon_site "/dev", name: "dev", data_source: BeaconDataSource
->>>>>>> 76eafe0f
   end
 end
 
