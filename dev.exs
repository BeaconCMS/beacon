# Development App
#
# Usage:
#
#     $ iex -S mix dev
#
# Refs:
#
# https://github.com/phoenixframework/phoenix_live_dashboard/blob/e87bbe03203f67947643f0574bb272b681951fa8/dev.exs
# https://github.com/mcrumm/phoenix_profiler/blob/b882314add2d8783aac76b87c8ded3c123fc71a4/dev.exs
# https://github.com/chrismccord/single_file_phoenix_fly/blob/bd3b372a5ca94cdd77d22b4fa1818cc4b612bcf5/run.exs
# https://github.com/wojtekmach/mix_install_examples/blob/2c30c129f36206d3dfa234421ec5869e5e2e82be/phoenix_live_view.exs
# https://github.com/wojtekmach/mix_install_examples/blob/2c30c129f36206d3dfa234421ec5869e5e2e82be/ecto_sql.exs

require Logger
Logger.configure(level: :debug)

Application.put_env(:phoenix, :json_library, Jason)

display_error_pages? = false

defmodule Demo.Repo do
  use Ecto.Repo, otp_app: :beacon, adapter: Ecto.Adapters.Postgres
end

Application.put_env(:beacon, :ecto_repos, [Demo.Repo])

Application.put_env(:beacon, Demo.Repo,
  url: System.get_env("DATABASE_URL") || "postgres://localhost:5432/beacon_dev",
  pool_size: System.schedulers_online() * 2,
  priv: "test/support",
  stacktrace: true,
  show_sensitive_data_on_connection_error: true
)

Application.ensure_all_started(:postgrex)
_ = Ecto.Adapters.Postgres.storage_up(Demo.Repo.config())
path = Path.join([Path.dirname(__ENV__.file), "test", "support", "migrations"])
Demo.Repo.start_link()
# TODO: script arg to skip recreating the data (to avoid losing temporary data)
# Ecto.Migrator.run(Demo.Repo, path, :down, all: true, log_migrations_sql: true)
Ecto.Migrator.run(Demo.Repo, path, :up, all: true, log_migrations_sql: true)
Demo.Repo.stop()

Application.put_env(:beacon, DemoWeb.Endpoint,
  adapter: Bandit.PhoenixAdapter,
  http: [ip: {127, 0, 0, 1}, port: 4001],
  server: true,
  live_view: [signing_salt: "aaaaaaaa"],
  secret_key_base: String.duplicate("a", 64),
  debug_errors: !display_error_pages?,
  render_errors: [formats: [html: Beacon.Web.ErrorHTML]],
  check_origin: false,
  pubsub_server: Demo.PubSub,
  live_reload: [
    patterns: [
      ~r"priv/static/.*(js|css|png|jpeg|jpg|gif|svg)$",
      ~r"lib/beacon/.*(ex)$",
      ~r"lib/beacon_web/(controllers|live|components)/.*(ex|heex)$"
    ]
  ]
)

defmodule DemoWeb.ErrorView do
  use Phoenix.View, root: ""
  def render(_, _), do: "error"
end

defmodule DemoWeb.Router do
  use Phoenix.Router
  use Beacon.Router
  import Phoenix.LiveView.Router

  pipeline :browser do
    plug :accepts, ["html", "json"]
    plug :fetch_session
    plug :fetch_live_flash
    plug :protect_from_forgery
    plug :put_secure_browser_headers
  end

  scope "/", DemoWeb do
    pipe_through :browser
    beacon_site "/dev", site: :dev
    beacon_site "/dy", site: :dy
  end
end

defmodule DemoWeb.Endpoint do
  use Phoenix.Endpoint, otp_app: :beacon

  @session_options [store: :cookie, key: "_beacon_dev_key", signing_salt: "pMQYsz0UKEnwxJnQrVwovkBAKvU3MiuL"]

  socket "/live", Phoenix.LiveView.Socket, websocket: [connect_info: [session: @session_options]]
  socket "/phoenix/live_reload/socket", Phoenix.LiveReloader.Socket

  plug Phoenix.LiveReloader
  plug Phoenix.CodeReloader

  plug Plug.Parsers,
    parsers: [:urlencoded, :multipart, :json],
    pass: ["*/*"],
    json_decoder: Phoenix.json_library()

  plug Plug.MethodOverride
  plug Plug.Head
  plug Plug.Session, @session_options
  plug DemoWeb.Router
end

defmodule Demo.Beacon.TagsField do
  use Phoenix.Component
  import Beacon.Web.CoreComponents
  import Ecto.Changeset

  @behaviour Beacon.Content.PageField

  @impl true
  def name, do: :tags

  @impl true
  def type, do: :string

  @impl true
  def default, do: "beacon,dev"

  @impl true
  def render(assigns) do
    ~H"""
    <.input type="text" label="Tags" field={@field} />
    """
  end

  @impl true
  def changeset(data, attrs, _metadata) do
    data
    |> cast(attrs, [:tags])
    |> validate_format(:tags, ~r/,/, message: "invalid format, expected ,")
  end
end

upsert_layout = fn params ->
  %{site: site, title: title} = params
  site = String.to_existing_atom(site)

  with %Beacon.Content.Layout{} = layout <- Beacon.Content.get_layout_by(site, title: title),
       %Beacon.Content.Layout{} = layout <- Beacon.Content.get_published_layout(layout.site, layout.id) do
    layout
  else
    _ ->
      params
      |> Beacon.Content.create_layout!()
      |> Beacon.Content.publish_layout()
      |> then(fn {:ok, layout} -> layout end)
  end
end

upsert_page = fn params ->
  %{site: site, path: path} = params
  site = String.to_existing_atom(site)

  with %Beacon.Content.Page{} = page <- Beacon.Content.get_page_by(site, path: path),
       %Beacon.Content.Page{} = page <- Beacon.Content.get_published_page(page.site, page.id) do
    page
  else
    _ ->
      params
      |> Beacon.Content.create_page!()
      |> Beacon.Content.publish_page()
      |> then(fn {:ok, page} -> page end)
  end
end

upsert_component = fn params ->
  %{site: site, name: name} = params
  site = String.to_existing_atom(site)

  case Beacon.Content.get_component_by(site, name: name) do
    %Beacon.Content.Component{} = component -> component
    _ -> Beacon.Content.create_component!(params)
  end
end

dev_seeds = fn ->
  layout =
    upsert_layout.(%{
      site: "dev",
      title: "dev",
      meta_tags: [
        %{"name" => "layout-meta-tag-one", "content" => "value"},
        %{"name" => "layout-meta-tag-two", "content" => "value"}
      ],
      # resource_links: [
      #   %{"rel" => "stylesheet", "href" => "print.css", "media" => "print"},
      #   %{"rel" => "stylesheet", "href" => "alternative.css"}
      # ],
      template: """
      <%= @inner_content %>
      """
    })

  upsert_component.(%{
    site: "dev",
    name: "sample_component",
    attrs: [%{name: "project", type: "any", opts: [required: true]}],
    template: ~S|<span id={"project-#{@project.id}"}><%= @project.name %></span>|,
    example: ~S|<.sample_component project={%{id: 1, name: "Beacon"}} />|
  })

  Beacon.Content.create_snippet_helper(%{
    site: "dev",
    name: "author_name",
    body: ~S"""
    author_id = get_in(assigns, ["page", "extra", "author_id"])
    "author_#{author_id}"
    """
  })

  home_live_data =
    Beacon.Content.get_live_data_by(:dev, path: "/sample") || Beacon.Content.create_live_data!(%{site: "dev", path: "/sample"})

  Beacon.Content.create_assign_for_live_data(
    home_live_data,
    %{
      format: :elixir,
      key: "year",
      value: """
      Date.utc_today().year
      """
    }
  )

  upsert_page.(%{
    path: "/sample",
    site: "dev",
    title: "dev home",
    description: "page used for development",
    layout_id: layout.id,
    meta_tags: [
      %{"property" => "og:title", "content" => "title: {{ page.title | upcase }}"}
    ],
    raw_schema: [
      %{
        "@context": "https://schema.org",
        "@type": "BlogPosting",
        headline: "{{ page.description }}",
        author: %{
          "@type": "Person",
          name: "{% helper 'author_name' %}"
        }
      }
    ],
    extra: %{
      "author_id" => 1
    },
    template: """
    <main class="custom-font-style">
      <%!-- Home Page --%>
<<<<<<< HEAD

      <.image site={@beacon.site} name="beacon.webp" class="h-24" alt="logo" />

      <h1 class="text-violet-500">Dev</h1>
      <p class="text-sm">Page</p>

      <p><.heroicon name="arrow-up-circle" solid class="animate-spin"/></p>

=======

      <.image site={@beacon.site} name="beacon.webp" class="h-24" alt="logo" />

      <h1 class="text-violet-500">Dev</h1>
      <p class="text-sm">Page</p>

      <p><.heroicon name="arrow-up-circle" solid class="animate-spin"/></p>

>>>>>>> 325fa216
      <div>
        <p>Pages:</p>
        <ul>
          <li><.link patch={~p"/authors/1-author"}>Author (patch)</.link></li>
          <li><.link navigate={~p"/posts/2023/my-post"}>Post (navigate)</.link></li>
          <li><.link navigate={~p"/markdown"}>Markdown Page</.link></li>
          <li><.link navigate={~p"/drag-drop"}>Drag and Drop Page</.link></li>
        </ul>
      </div>

      <div>
        Sample component: <%= my_component("sample_component", project: %{id: 1, name: "Beacon"}) %>
      </div>

     <div>
        <p>From data source:</p>
        <%= @year %>
      </div>

      <div>
        <p>From dynamic_helper:</p>
        <!-- %= dynamic_helper("upcase", %{name: "beacon"}) %> -->
      </div>

      <div>
        <p>RANDOM:<%= Enum.random(1..100) %></p>
      </div>
    </main>
    """,
    helpers: [
      %{
        name: "upcase",
        args: "%{name: name}",
        code: """
          String.upcase(name)
        """
      }
    ]
  })

  upsert_page.(%{
    path: "/authors/:author_id",
    site: "dev",
    title: "dev author",
    layout_id: layout.id,
    template: """
    <main>
      <h1 class="text-violet-500">Authors</h1>

      <div>
        <p>Pages:</p>
        <ul>
          <li><.link navigate={~p"/"}>Home (navigate)</.link></li>
          <li><.link navigate={~p"/posts/2023/my-post"}>Post (navigate)</.link></li>
        </ul>
      </div>

      <div>
        <p>path params:</p>
        <p><%= inspect @beacon.path_params %></p>
      </div>
    </main>
    """
  })

  upsert_page.(%{
    path: "/posts/*slug",
    site: "dev",
    title: "dev post",
    layout_id: layout.id,
    template: """
    <main>
      <h1 class="text-violet-500">Post</h1>

      <div>
        <p>Pages:</p>
        <ul>
          <li><.link navigate={~p"/"}>Home (navigate)</.link></li>
          <li><.link patch={~p"/authors/1-author"}>Author (patch)</.link></li>
        </ul>
      </div>

      <div>
        <p>path params:</p>
        <p><%= inspect @beacon.path_params %></p>
      </div>
    </main>
    """
  })

  upsert_page.(%{
    path: "/markdown",
    site: "dev",
    title: "dev markdown",
    layout_id: layout.id,
    format: "markdown",
    template: """
    ## Headings

    # H1

    ## H2

    ### H3

    ## Text Decoration

    Bold: **bold text**

    Italics: *italicized text*

    Subscript: H~2~O

    Superscript: X^2^

    Emoji: :joy:

    > blockquote

    ## Lists

    1. ordered list item 1
    2. ordered list item 2
    3. ordered list item 3

    - unordered list item
    - unordered list item
    - unordered list item

    - [x] Completed task list item
    - [ ] incomplete task list item
    - [ ] incomplete task list item

    ## Code

    `inline code`

    ```elixir
    %{
      "firstName" => "John",
      "lastName" => "Smith",
      "age" => 25
    }
    ```

    ## Hyperlink

    Back to [Home](/dev)

    [link](https://example.com)

    ## Image

    ![image](https://assets.dockyard.com/images/narwin-press-release-og-v2.svg)

    ## Table

    | Table | Header |
    | ----------- | ----------- |
    | Header | Title |
    | Paragraph | Text |

    ## Footnote

    Here's a sentence with a footnote. [^1]

    [^1]: This is the footnote.

    ## Description List

    term

    : definition

    First Horizontal Line

    ***

    Second One

    -----

    Third

    _________


    ## Embeds

    <iframe width="560" height="315" src="https://www.youtube.com/embed/J---aiyznGQ?si=Go2Dsrw6mTIiyf2-" title="YouTube video player" frameborder="0" allow="accelerometer; autoplay; clipboard-write; encrypted-media; gyroscope; picture-in-picture; web-share" referrerpolicy="strict-origin-when-cross-origin" allowfullscreen></iframe>

    <blockquote class="twitter-tweet"><p lang="en" dir="ltr">Read about what people are building with LiveView Native and how easy it&#39;s been for them to get up and going<a href="https://t.co/HtO3a7fYZ7">https://t.co/HtO3a7fYZ7</a><a href="https://twitter.com/hashtag/myelixirstatus?src=hash&amp;ref_src=twsrc%5Etfw">#myelixirstatus</a></p>&mdash; LiveView Native (@liveviewnative) <a href="https://twitter.com/liveviewnative/status/1838621636028731652?ref_src=twsrc%5Etfw">September 24, 2024</a></blockquote> <script async src="https://platform.twitter.com/widgets.js" charset="utf-8"></script>
    """
  })

  upsert_page.(%{
    path: "/drag-drop",
    site: "dev",
    title: "dev drag and drop playground",
    layout_id: layout.id,
    template: """
    <!-- 1. Row using Margins -->
    <div class="mb-8">
      <h2 class="text-lg font-semibold mb-4">1. Row using Margins</h2>
      <div class="flex">
        <div class="mr-4 p-2 border rounded">Item 1<br />Small text.</div>
        <div class="mr-4 p-2 border rounded">Item 2<br />Small text.</div>
        <div class="mr-4 p-2 border rounded">Item 4<br />Small text.</div>
        <div class="mr-4 p-2 border rounded flex-grow">Item 3<br />Wider element text.</div>
        <div class="mr-4 p-2 border rounded">Item 5<br />Small text.</div>
      </div>
    </div>
    <!-- 2. Vertical using Margins -->
    <div class="mb-8">
      <h2 class="text-lg font-semibold mb-4">2. Vertical using Margins</h2>
      <div>
        <div class="mb-4 p-2 border rounded">Item 1<br />Small text.</div>
        <div class="mb-4 p-2 border rounded">Item 2<br />Small text.</div>
        <div class="mb-4 p-2 border rounded">Item 4<br />Small text.</div>
        <div class="mb-4 p-2 border rounded">Item 3<br />Small text. <br /> But taller</div>
        <div class="mb-4 p-2 border rounded">Item 5<br />Small text.</div>
      </div>
    </div>
    <!-- 3. Row using Flexbox -->
    <div class="mb-8">
      <h2 class="text-lg font-semibold mb-4">3. Row using Flexbox</h2>
      <div class="flex space-x-4">
        <div class="p-2 border rounded">Item 1<br />Small text.</div>
        <div class="p-2 border rounded">Item 2<br />Small text.</div>
        <div class="p-2 border rounded">Item 4<br />Small text.</div>
        <div class="p-2 border rounded flex-grow">Item 3<br />Wider element text.</div>
        <div class="p-2 border rounded">Item 5<br />Small text.</div>
      </div>
    </div>
    <!-- 4. Vertical using Flexbox -->
    <div class="mb-8">
      <h2 class="text-lg font-semibold mb-4">4. Vertical using Flexbox</h2>
      <div class="flex flex-col space-y-4">
        <div class="p-2 border rounded">Item 1<br />Small text.</div>
        <div class="p-2 border rounded">Item 2<br />Small text.</div>
        <div class="p-2 border rounded">Item 3<br />Small text. <br /> But taller</div>
        <div class="p-2 border rounded">Item 4<br />Small text.</div>
        <div class="p-2 border rounded">Item 5<br />Small text.</div>
      </div>
    </div>
    <!-- 5. Row using CSS Grid -->
    <div class="mb-8">
      <h2 class="text-lg font-semibold mb-4">5. Row using CSS Grid (Single Row)</h2>
      <div class="grid grid-cols-6 gap-4">
        <div class="p-2 border rounded">Item 1<br />Small text.</div>
        <div class="p-2 border rounded">Item 2<br />Small text.</div>
        <div class="p-2 border rounded col-span-2">Item 3<br />Wider element text.</div>
        <div class="p-2 border rounded">Item 4<br />Small text.</div>
        <div class="p-2 border rounded">Item 5<br />Small text.</div>
      </div>
    </div>
    <!-- 6. Vertical using CSS Grid -->
    <div class="mb-8">
      <h2 class="text-lg font-semibold mb-4">6. Vertical using CSS Grid</h2>
      <div class="grid gap-4 grid-rows-6">
        <div class="p-2 border rounded">Item 1<br />Small text.</div>
        <div class="p-2 border rounded">Item 2<br />Small text.</div>
        <div class="p-2 border rounded row-span-2">Item 3<br />Small text. <br /> But taller</div>
        <div class="p-2 border rounded">Item 4<br />Small text.</div>
        <div class="p-2 border rounded">Item 5<br />Small text.</div>
      </div>
    </div>
    <!-- 7. 2x3 Grid of Elements -->
    <div class="mb-8">
      <h2 class="text-lg font-semibold mb-4">7. 2x3 Grid of Elements</h2>
      <div class="grid grid-cols-2 gap-4">
        <div class="p-2 border rounded">Item 1<br />Small text.</div>
        <div class="p-2 border rounded">Item 2<br />Small text.<br /> But taller</div>
        <div class="p-2 border rounded">Item 3<br />Small text.</div>
        <div class="p-2 border rounded">Item 4<br />Small text.</div>
        <div class="p-2 border rounded">Item 5<br />Small text.</div>
        <div class="p-2 border rounded">Item 6<br />Small text.</div>
      </div>
    </div>
    <!-- 8. Inline-block elements with overflow -->
    <div class="mb-8">
      <h2 class="text-lg font-semibold mb-4">8. Elements with Inline-Block Layout</h2>
      <div class="text-justify">
        <div class="inline-block w-1/3 p-2 border rounded mb-2 mx-2">
          Item 1<br />Small text.
        </div>
        <div class="inline-block w-2/5 p-2 border rounded mb-2 mx-2">
          Item 2<br />Small text.<br />But taller.
        </div>
        <div class="inline-block w-1/4 p-2 border rounded mb-2 mx-2">
          Item 3<br />Small text.
        </div>
        <div class="inline-block w-1/3 p-2 border rounded mb-2 mx-2">
          Item 4<br />Small text.
        </div>
        <div class="inline-block w-1/5 p-2 border rounded mb-2 mx-2">
          Item 5<br />Small text.
        </div>
        <div class="inline-block w-9/20 p-2 border rounded mb-2 mx-2">
          Item 6<br />Small text.
        </div>
      </div>
    </div>
    """
  })
end

dy_seeds = fn ->
  upsert_component.(%{
    site: "dy",
    name: "header",
    template: """
    <header class="sticky top-0 left-0 z-50 w-full px-4 bg-white font-body">
      <nav class="flex items-center justify-between mx-auto lg:h-25 h-21 gap-x-3 max-w-7xl" aria-label="Main" id="nav-main">
      <.link navigate="/" class="rounded focus:outline-none focus-visible:ring-2 focus-visible:ring-blue-200 focus-visible:ring-offset-8">
        <svg class="icon-svg dy-logo-full" width="136" height="35" viewBox="0 0 319.59 82.14" xmlns="http://www.w3.org/2000/svg" role="img" aria-label="DockYard Home">
          <title>DockYard Home</title>
          <path class="cls-1" d="M42.72 31.54A1.78 1.78 0 1 0 45 32.69a1.77 1.77 0 0 0-2.24-1.15"></path>
          <path class="cls-1" d="M41.07 0a41.07 41.07 0 1 0 41.07 41.07A41.07 41.07 0 0 0 41.07 0m23.81 16.24a1.72 1.72 0 0 1-.44.73c-.75.87-8.91 10-11.95 13.06 1.32 3.41 1.32 9.23.85 14.88-.66 8-1.71 11.16-6 13.6s-16.24 2.77-22.18 1.31-6.68-7.41-7.25-7.66c-2.32-1-2-4.65-2-4.65 1.63-.08 3.26 2 3.26 2a7.92 7.92 0 0 1 2.61-2c.89 3.18-1 4.24-.82 4.65.47 1.17 3 4 7 2s4.15-7.57 4.4-14.42 2-12.3 7.9-13.6a14.25 14.25 0 0 1 9.25.83c4-3 13.28-9.57 14.1-10.14a4.59 4.59 0 0 1 .86-.51h.43z"></path>
          <path class="cls-1" d="M38 46.35c-1.3 1.84-1.69 3.55-2.53 5.54-.67 1.61-1.9 2.36-2.79 3.69-.68 1.13 1.69 1.53 2.32 1.55a6 6 0 0 0 4.73-2.24c1.41-1.9 1.56-3.78 2.54-5.81.53-1.08 2.13-3.16 2.22-4.16.18-1.84-4.58-1.29-6.5 1.43M102.3 27.41h9.64c8.16 0 13.35 5.66 13.35 13.66s-5.19 13.66-13.35 13.66h-9.64zm3.46 3.29v20.74h6.14c6.11 0 9.81-4.38 9.81-10.37S118 30.7 111.9 30.7zM145 27a13.78 13.78 0 0 1 14 14.07 14.07 14.07 0 1 1-28.13 0A13.78 13.78 0 0 1 145 27m0 24.71a10.39 10.39 0 0 0 10.49-10.65 10.47 10.47 0 1 0-20.94 0A10.37 10.37 0 0 0 145 51.72M185.81 53.25a14.3 14.3 0 0 1-7.2 1.89 13.78 13.78 0 0 1-14.06-14.07A13.78 13.78 0 0 1 178.61 27a14.3 14.3 0 0 1 7.2 1.88V33a11.07 11.07 0 0 0-7.2-2.53 10.4 10.4 0 0 0-10.45 10.65 10.35 10.35 0 0 0 10.45 10.65 11.12 11.12 0 0 0 7.2-2.49zM194.14 27.41h3.45v13.38l10.21-13.38h4.14l-8.44 11.17 8.84 16.15h-4.1l-7.15-13.26-3.5 4.38v8.88h-3.45V27.41zM226.27 42.64l-9.04-15.23h3.93L228 39.18l6.87-11.77h3.98l-9.13 15.27v12.05h-3.45V42.64zM257.45 47.1h-11l-2.78 7.64h-3.89L250 27.41h3.9l10.3 27.33h-3.9zm-9.89-3.34h8.76L251.94 32zM270.75 27.41h8.07c5.11 0 8.6 2.85 8.6 7.67a6.86 6.86 0 0 1-5.62 7c3.25 1.52 6.07 6.18 7.07 12.65h-3.58c-1.24-6.79-4.66-11.41-8.24-11.41h-2.85v11.41h-3.45zm8.07 3.29h-4.62V40h4.62c2.86 0 5-1.65 5-4.63s-2.17-4.7-5-4.7M296.61 27.41h9.64c8.16 0 13.34 5.66 13.34 13.66s-5.18 13.66-13.34 13.66h-9.64zm3.45 3.29v20.74h6.15c6.11 0 9.81-4.38 9.81-10.37s-3.7-10.37-9.81-10.37z"></path>
        </svg>
      </.link>

      <button
        class="flex items-center justify-center w-10 h-10 bg-gray-100 rounded-lg hover:outline-blue-400 hover:outline focus-visible:outline focus-visible:outline-4 focus-visible:outline-blue-200 lg:hidden"
        aria-controls="primary-navigation"
        id="nav-button-show"
        aria-hidden="false"
        aria-expanded="false"
      >
        <span class="sr-only">Show Primary Navigation</span>
        <svg width="17" height="14" viewBox="0 0 17 14" fill="none" xmlns="http://www.w3.org/2000/svg" role="presentation">
          <path d="M16.6667 12V13.6666H1.66671V12H16.6667ZM4.66337 0.253296L5.84171 1.43163L3.19004 4.0833L5.84171 6.73496L4.66337 7.9133L0.833374 4.0833L4.66337 0.253296ZM16.6667 6.16663V7.8333H9.16671V6.16663H16.6667ZM16.6667 0.333296V1.99996H9.16671V0.333296H16.6667Z" fill="#304254" />
        </svg>
      </button>
      <button
        class="flex items-center justify-center hidden w-10 h-10 bg-gray-100 rounded-lg hover:outline-blue-400 hover:outline focus-visible:outline focus-visible:outline-4 focus-visible:outline-blue-200 lg:hidden"
        aria-controls="primary-navigation"
        id="nav-button-hide"
        aria-hidden="true"
        aria-expanded="true"
      >
        <span class="sr-only">Hide Primary Navigation</span>
        <svg width="12" height="12" viewBox="0 0 12 12" fill="none" xmlns="http://www.w3.org/2000/svg" role="presentation">
          <path d="M6.16661 4.82166L10.2916 0.696655L11.4699 1.87499L7.34495 5.99999L11.4699 10.125L10.2916 11.3033L6.16661 7.17832L2.04161 11.3033L0.863281 10.125L4.98828 5.99999L0.863281 1.87499L2.04161 0.696655L6.16661 4.82166Z" fill="#1C2A3A" />
        </svg>
      </button>
      <div
        class="fixed inset-0 z-10 flex flex-col items-center invisible w-full h-0 px-4 pt-8 pb-0 overflow-y-auto transition-opacity duration-300 bg-white opacity-0 lg:visible lg:static lg:top-auto lg:ml-auto lg:flex-row lg:items-center lg:justify-end lg:gap-y-0 lg:gap-x-10 lg:px-1 lg:py-1 lg:opacity-100 xl:gap-x-14 lg:h-auto top-20 gap-y-10"
        id="primary-navigation"
      >
        <% link_collection = [
          {"Services", "/services"},
          {"Work", "/work"},
          {"Why DockYard", "/why-dockyard"},
          {"Blog", "/blog"},
          {"Culture", "/culture"}
        ] %>
        <%= for {link_text, link_path} <- link_collection do %>
          <.link
            navigate={link_path}
            class="text-2xl font-medium text-gray-600 rounded hover:text-blue-600 hover:underline focus:outline-none focus-visible:ring-2 focus-visible:ring-blue-200 focus-visible:ring-offset-8 active:text-blue-600 lg:text-lg"
          >
            <%= link_text %>
          </.link>
        <% end %>
        <.link
          class="hover:bg-blue-700 focus:outline-none focus-visible:ring-4 focus-visible:ring-blue-200 active:bg-blue-800 lg:mt-0 lg:w-auto lg:px-10 block py-4 mt-10 w-full font-medium tracking-widest text-center text-gray-50 uppercase bg-blue-600 rounded-lg"
          navigate="/contact/hire-us"
        >
          Book Meeting
        </.link>
        <p class="mt-auto text-xs text-gray-500 lg:hidden">
          Copyright <%= DateTime.utc_now().year %>. DockYard Inc. All Rights Reserved
        </p>
      </div>
      </nav>
    </header>
    """,
    example: "<.header />"
  })

  upsert_component.(%{
    site: "dy",
    name: "footer",
    template: """
    <footer class="py-15 pb-15 font-body md:py-20 lg:py-24 xl:py-30 text-gray-50 px-4 bg-gray-700">
      <%!-- Footer CTA --%>
      <div class="max-w-7xl mx-auto">
        <div class="md:flex-row md:items-end md:justify-between md:pb-10 lg:pb-14 xl:pb-20 flex flex-col pb-8 border-b border-gray-600">
          <div class="font-heading xl:max-w-xs grid">
            <h2 class="lg:text-3xl xl:text-4xl xl:leading-normal text-2xl font-bold">
              Let's build for the future
            </h2>
            <h3 class="-order-1 text-eyebrow tracking-widestXl lg:mb-0 lg:text-base mb-2 font-medium uppercase">
              Grow with us
            </h3>
          </div>
          <.link
            navigate="/contact"
            class="mt-6 inline-block rounded-lg bg-blue-600 py-4.5 text-center font-bold uppercase tracking-widest text-gray-50 transition-link duration-300 focus:duration-0 hover:bg-blue-700 hover:duration-300 focus:outline-none focus-visible:ring-4 focus-visible:ring-blue-200 focus-visible:duration-300 active:bg-blue-800 md:mt-0 md:px-14 lg:w-auto lg:px-16 xl:px-20"
          >
            Start Your Project
          </.link>
        </div>
      </div>
      <%!-- Footer Links --%>
      <div class="xl:flex xl:justify-between max-w-7xl mx-auto">
        <nav class="md:pt-10 lg:pt-12 xl:basis-2/3 xl:pt-15 pt-8" aria-label="Footer">
          <div class="md:flex md:justify-between">
            <div class="md:mb-0 basis-5/12 mb-10">
              <%!-- Services --%>
              <h3 class="text-eyebrow tracking-widestXl lg:mb-5 lg:text-sm xl:mb-6 mb-4 font-medium text-gray-200 uppercase">
                <.link class="link-footer" navigate="/services">
                  Services
                </.link>
              </h3>
              <ul class="space-y-3 font-medium lg:space-y-4.5 lg:text-lg">
                <li>
                  <.link class="link-footer" navigate="/services/digital-product-strategy">
                    Product Strategy & Discovery
                  </.link>
                </li>
                <li>
                  <.link class="link-footer" navigate="/services/design">
                    Product Design & Delivery
                  </.link>
                </li>
                <li>
                  <.link class="link-footer" navigate="/services/engineering">
                    Engineering Consulting & Staffing
                  </.link>
                </li>
                <li>
                  <.link class="link-footer" navigate="/capabilities/elixir-consulting">
                    Elixir
                  </.link>
                </li>
                <li>
                  <.link class="link-footer" navigate="/why-dockyard">
                    Why DockYard?
                  </.link>
                </li>
              </ul>
            </div>
            <%!-- Company & Our Work --%>
            <div class="md:col-span-2 md:justify-between basis-7/12 grid grid-cols-2">
              <div>
                <h3 class="text-eyebrow tracking-widestXl lg:mb-5 lg:text-sm xl:mb-6 mb-4 font-medium text-gray-200 uppercase">
                  Company
                </h3>
                <ul class="space-y-3 font-medium lg:space-y-4.5 lg:text-lg">
                  <li>
                    <.link class="link-footer" navigate="/blog">
                      Blog
                    </.link>
                  </li>
                  <li>
                    <.link class="link-footer" navigate="/culture">
                      Culture
                    </.link>
                  </li>
                  <li>
                    <.link class="link-footer" navigate="/team">
                      Team
                    </.link>
                  </li>
                  <li>
                    <.link class="link-footer" navigate="/careers">
                      Careers
                    </.link>
                  </li>
                  <li>
                    <.link class="link-footer" navigate="/press/releases">
                      Newsroom
                    </.link>
                  </li>
                </ul>
              </div>
              <div>
                <h3 class="text-eyebrow tracking-widestXl lg:mb-5 lg:text-sm xl:mb-6 mb-4 font-medium text-gray-200 uppercase">
                  <.link class="link-footer" navigate="/work">
                    Our Work
                  </.link>
                </h3>
                <ul class="space-y-3 font-medium lg:space-y-4.5 lg:text-lg">
                  <li>
                    <.link class="link-footer" navigate="/work/case-studies/veeps">
                      Veeps
                    </.link>
                  </li>
                  <li>
                    <.link class="link-footer" navigate="/work/case-studies/mcgraw-hill-education">
                      McGraw-Hill
                    </.link>
                  </li>
                  <li>
                    <.link class="link-footer" navigate="/work/case-studies/netflix-scheduling">
                      Netflix Scheduling
                    </.link>
                  </li>
                </ul>
              </div>
            </div>
          </div>
        </nav>
        <%!-- Social Media --%>
        <div class="mt-15 lg:mt-16 xl:-order-1">
          <div>
            <.link class="transition-link focus-within:outline-none focus-visible:ring-2 focus-visible:ring-blue-200 focus-visible:ring-offset-gray-700 focus-visible:duration-300 ring-offset-8 focus:duration-0 inline-block duration-200 rounded" navigate="/" aria-label="DockYard Home">
              <svg width="155" height="40" viewBox="0 0 155 40" fill="none" xmlns="http://www.w3.org/2000/svg" aria-label="DockYard Home">
                <title>DockYard Home</title>
                <g clip-path="url(#clip0_1005_8603)">
                  <path
                    d="M18.3446 0.0606346C14.2739 0.370419 10.3174 1.98998 7.14348 4.65303C3.71957 7.52259 1.29022 11.5987 0.41522 15.9356C-0.921737 22.5878 1.07283 29.3269 5.79566 34.1041C9.88261 38.2346 15.5022 40.3541 21.3065 39.9465C23.3065 39.8052 25.1326 39.3867 27.2576 38.5878C27.7359 38.403 29.062 37.7672 29.6381 37.4411C31.1761 36.5606 32.4207 35.6204 33.7196 34.3541C35.3717 32.74 36.5022 31.2128 37.562 29.1585C38.6761 26.9954 39.3663 24.7074 39.6544 22.2019C39.7848 21.0824 39.7848 18.9193 39.6544 17.7998C39.2304 14.1204 37.8826 10.7509 35.687 7.85411C34.5565 6.36498 33.0348 4.88129 31.4641 3.73998C29.9098 2.60955 27.8337 1.5552 25.9804 0.951939C23.6272 0.196503 20.8663 -0.129581 18.3446 0.0606346ZM31.3609 8.0389C31.3609 8.09324 31.1272 8.37585 30.5728 9.00085C29.3228 10.403 28.7522 11.0443 28.0457 11.8215C27.2631 12.6856 26.975 13.0009 26.1978 13.8324C25.975 14.0715 25.7141 14.3541 25.6163 14.4574L25.4424 14.6476L25.5783 15.0769C25.6489 15.3161 25.7685 15.8378 25.8283 16.2454C25.937 16.9085 25.9478 17.1911 25.9478 18.9411C25.9478 20.5389 25.9261 21.1313 25.8228 22.1748C25.5348 25.2182 25.1435 26.5117 24.225 27.49C22.9913 28.7943 21.2848 29.3269 17.6815 29.5226C15.9913 29.6096 13.9207 29.4846 12.5837 29.2128C10.725 28.8324 9.71414 27.8922 8.91522 25.8269C8.80653 25.5498 8.73044 25.4465 8.52935 25.2998C8.02392 24.9356 7.79022 24.4411 7.73587 23.6259L7.70327 23.153H7.86087C8.12718 23.153 8.57827 23.4085 8.9424 23.7563L9.29022 24.0878L9.64348 23.7672C10.0457 23.3976 10.5185 23.115 10.5728 23.2128C10.6489 23.3324 10.6707 24.1802 10.6054 24.4411C10.5674 24.5824 10.4478 24.8432 10.3446 25.0226L10.1489 25.3432L10.2739 25.5824C10.4424 25.8976 10.8935 26.3052 11.2902 26.4954C11.5294 26.6096 11.7141 26.653 12.0674 26.6748C12.638 26.7074 12.9967 26.6313 13.513 26.3867C14.4967 25.9139 15.1054 24.8922 15.3881 23.2346C15.5022 22.5606 15.6326 20.9193 15.6815 19.5389C15.7631 17.3596 16.0946 15.8541 16.7576 14.7019C17.0837 14.1422 17.7957 13.4519 18.3446 13.1693C19.687 12.4791 21.6163 12.3541 23.2304 12.865C23.4696 12.9411 23.7359 13.0389 23.8228 13.0824C23.9913 13.1639 23.8011 13.2835 25.5185 12.0226C26.6163 11.2182 29.2739 9.31064 30.2359 8.63129C31.062 8.0552 31.3609 7.89759 31.3609 8.0389Z"
                    fill="#F0F5F9"
                  />
                  <path d="M20.5442 15.4457C20.2561 15.6413 20.1094 15.8967 20.1094 16.1957C20.1094 16.8315 20.7833 17.25 21.3539 16.962C21.7833 16.7391 21.9463 16.2609 21.7289 15.8315C21.5659 15.4946 21.3757 15.3696 21.0224 15.337C20.7833 15.3207 20.7018 15.337 20.5442 15.4457Z" fill="#F0F5F9" />
                  <path
                    d="M20.0815 21.4612C18.7772 21.847 18.2283 22.4775 17.4837 24.4666C17.3207 24.896 17.1359 25.3471 17.0707 25.4775C16.962 25.6894 16.5435 26.2166 16.1794 26.6025C16.0979 26.6894 15.9674 26.8688 15.8913 26.9884C15.7772 27.184 15.7663 27.2329 15.8207 27.3579C15.9022 27.5318 16.2283 27.6949 16.6848 27.7764C16.9837 27.8308 17.1142 27.8253 17.4892 27.7492C18.0055 27.646 18.2174 27.559 18.6413 27.2764C19.2555 26.8688 19.5761 26.3742 20.0055 25.1568C20.375 24.1188 20.4674 23.9231 20.8642 23.2927C21.6685 22.0155 21.75 21.6351 21.2772 21.434C21.0272 21.3307 20.4837 21.3416 20.0815 21.4612Z"
                    fill="#F0F5F9"
                  />
                  <path
                    d="M69.2432 13.1918C66.7541 13.5287 64.6182 15.2298 63.7867 17.5504C63.4769 18.4091 63.4117 18.8548 63.4062 20.0015C63.4062 21.1754 63.4823 21.6754 63.803 22.545C64.5095 24.4852 66.091 26.0287 68.0476 26.6863C69.7813 27.2733 71.9497 27.0613 73.5095 26.1646C75.9606 24.7515 77.2378 22.2026 76.966 19.2841C76.8791 18.3928 76.6889 17.7026 76.3139 16.9309C75.3954 15.0505 73.7378 13.7515 71.6617 13.2896C71.2813 13.2026 69.6399 13.1374 69.2432 13.1918ZM71.4443 15.045C73.2704 15.5396 74.5965 16.8439 75.1236 18.6754C75.2323 19.0504 75.2486 19.2244 75.2486 20.0831C75.2486 21.007 75.2378 21.0885 75.091 21.5504C74.5367 23.295 73.3356 24.4907 71.6236 25.0015C71.0747 25.17 69.7704 25.2135 69.178 25.0885C67.8465 24.8167 66.6236 23.9635 65.9117 22.8222C65.6019 22.3167 65.4171 21.882 65.2649 21.2624C65.1019 20.5994 65.1019 19.5178 65.2649 18.8439C65.7541 16.8494 67.3139 15.3494 69.2867 14.9744C69.841 14.8711 70.928 14.9037 71.4443 15.045Z"
                    fill="#F0F5F9"
                  />
                  <path
                    d="M85.5456 13.191C82.6705 13.5768 80.426 15.6692 79.8064 18.5334C79.7303 18.8866 79.7031 19.229 79.7031 20.0008C79.7031 20.7725 79.7303 21.1149 79.8064 21.4681C80.3607 24.0334 82.2086 25.9845 84.7032 26.6421C85.3227 26.8051 85.4097 26.8105 86.4151 26.816C87.5238 26.8214 87.8662 26.7779 88.6978 26.5116C89.138 26.3703 89.9478 25.9845 89.9804 25.9029C89.9912 25.8649 89.9967 25.4301 89.9912 24.9301L89.9749 24.0225L89.676 24.2345C89.2086 24.566 88.5456 24.8758 87.9586 25.0334C87.4695 25.1692 87.3336 25.1855 86.5238 25.1801C85.7793 25.1801 85.5564 25.1584 85.1923 25.0605C83.3173 24.5551 81.9368 23.0714 81.5129 21.1149C81.4151 20.6584 81.4314 19.316 81.5401 18.8268C81.7629 17.8323 82.1977 17.0442 82.9151 16.3214C83.9695 15.2671 85.2412 14.7834 86.7684 14.854C87.801 14.9029 88.6651 15.1801 89.5075 15.729L89.9478 16.0225V15.0279V14.0388L89.5293 13.8431C88.5238 13.3703 87.7956 13.2073 86.6053 13.1801C86.1271 13.1692 85.6488 13.1747 85.5456 13.191Z"
                    fill="#F0F5F9"
                  />
                  <path
                    d="M105.236 13.3816C105.258 13.4414 106.404 15.3979 107.845 17.8273C108.084 18.2294 108.567 19.0501 108.921 19.6534L109.567 20.7457V23.7186V26.6914L110.399 26.6751L111.225 26.6588L111.252 23.6968L111.279 20.7349L111.448 20.4631C111.54 20.311 112.138 19.311 112.774 18.2349C114.486 15.3381 115.502 13.6316 115.589 13.4903L115.665 13.3707H114.687H113.709L113.252 14.1697C112.877 14.8273 111.589 17.0447 110.6 18.7457C110.486 18.936 110.383 19.0664 110.372 19.0447C110.355 19.0175 109.665 17.811 108.834 16.3599C108.002 14.9088 107.263 13.6316 107.192 13.5175L107.067 13.3164H106.138C105.415 13.3164 105.214 13.3327 105.236 13.3816Z"
                    fill="#F0F5F9"
                  />
                  <path
                    d="M121.052 13.3828C121.025 13.4209 120.922 13.66 120.829 13.9154C120.596 14.5622 119.726 16.8991 119.014 18.8067C117.106 23.9372 116.145 26.535 116.145 26.5839C116.145 26.6111 116.541 26.6328 117.063 26.6328H117.981L118.302 25.7469C118.481 25.2632 118.786 24.4317 118.976 23.8991L119.318 22.9372H121.992H124.666L125.03 23.9263C125.231 24.4752 125.519 25.2524 125.666 25.6546C125.813 26.0567 125.954 26.4426 125.981 26.5078C126.03 26.6328 126.052 26.6328 126.965 26.6328C127.824 26.6328 127.894 26.6274 127.867 26.535C127.856 26.4861 127.09 24.4372 126.172 21.9861C124.742 18.1546 123.036 13.6056 122.954 13.3828C122.932 13.3339 122.693 13.3176 122.014 13.3176C121.351 13.3176 121.09 13.3339 121.052 13.3828ZM122.612 17.2306C122.911 18.0513 123.204 18.8448 123.264 18.9969C123.552 19.7578 124.079 21.2143 124.079 21.2578C124.079 21.285 123.231 21.3067 121.987 21.3067H119.894L119.976 21.1002C120.019 20.9915 120.199 20.5078 120.373 20.0296C120.547 19.5513 120.981 18.3719 121.34 17.41C121.693 16.4426 122.003 15.6763 122.025 15.698C122.047 15.7198 122.307 16.41 122.612 17.2306Z"
                    fill="#F0F5F9"
                  />
                  <path
                    d="M49.5664 20.0008V26.6367L52.4632 26.615C55.5827 26.5932 55.5447 26.5932 56.5447 26.2726C58.6806 25.5878 60.1099 23.8541 60.5773 21.3867C60.7077 20.7074 60.7077 19.2889 60.5719 18.5878C60.1262 16.2237 58.7567 14.528 56.686 13.778C55.6643 13.4139 55.6371 13.4085 52.4632 13.3867L49.5664 13.365V20.0008ZM55.2512 15.0498C56.7023 15.3487 57.7566 16.1748 58.398 17.5117C58.811 18.3758 58.8871 18.7671 58.8871 20.0008C58.8817 21.1585 58.8436 21.4193 58.5338 22.2237C58.2295 23.0063 57.6208 23.8052 56.9903 24.2345C56.6208 24.49 56.0121 24.7672 55.5175 24.903C55.1153 25.0117 54.9414 25.0226 53.1697 25.0443L51.2512 25.0606V20.0063V14.9465H53.0066C54.5012 14.9465 54.8273 14.9628 55.2512 15.0498Z"
                    fill="#F0F5F9"
                  />
                  <path
                    d="M94.0343 20.0113L94.0506 26.6581H94.8658H95.681L95.6973 24.4896L95.7082 22.3211L96.5289 21.2994C96.9799 20.7341 97.3712 20.2722 97.3984 20.2722C97.4256 20.2722 97.5125 20.4026 97.5886 20.5548C97.6701 20.7124 97.9799 21.3048 98.2897 21.8755C98.5941 22.4407 99.2571 23.6798 99.7625 24.62C100.263 25.5602 100.714 26.4026 100.763 26.495L100.855 26.6581L101.839 26.6744C102.382 26.6798 102.828 26.6689 102.828 26.6526C102.828 26.6092 102.349 25.707 101.442 24.0494C101.197 23.5983 100.915 23.0874 100.817 22.9081C100.719 22.7287 100.181 21.7341 99.6158 20.6961L98.5886 18.8102L100.599 16.1146C101.703 14.6363 102.61 13.4081 102.61 13.3972C102.61 13.3809 102.165 13.37 101.621 13.3754H100.627L98.7245 15.8809C97.681 17.2613 96.5723 18.7178 96.268 19.12L95.7082 19.8537V16.6091V13.37H94.8658H94.0234L94.0343 20.0113Z"
                    fill="#F0F5F9"
                  />
                  <path
                    d="M131.086 20.0024V26.6328H131.928H132.771V23.8556V21.0785L133.711 21.1002C134.521 21.1219 134.684 21.1383 134.934 21.2415C136.042 21.698 136.994 22.9209 137.629 24.6926C137.782 25.1219 138.021 25.9915 138.124 26.4806L138.151 26.6328H139.026C139.831 26.6328 139.896 26.6274 139.869 26.535C139.858 26.4861 139.803 26.2361 139.754 25.9806C139.45 24.4643 138.863 23.0133 138.157 22.0404C137.776 21.5241 137.211 20.9535 136.836 20.7252C136.521 20.5296 136.477 20.4372 136.7 20.4372C136.76 20.4372 137.042 20.3285 137.32 20.1926C138.244 19.7415 138.896 18.9046 139.108 17.8828C139.211 17.3991 139.184 16.5133 139.042 16.0078C138.798 15.0839 138.113 14.2741 137.227 13.8448C136.331 13.4046 136.064 13.372 133.385 13.372H131.086V20.0024ZM136.015 15.1111C136.667 15.372 137.097 15.7904 137.314 16.3828C137.461 16.7741 137.461 17.6926 137.314 18.073C137.097 18.6383 136.673 19.0622 136.097 19.2904C135.684 19.4535 134.95 19.5187 133.803 19.5024L132.798 19.4861L132.782 17.2143L132.771 14.9426L134.222 14.9589C135.619 14.9752 135.689 14.9861 136.015 15.1111Z"
                    fill="#F0F5F9"
                  />
                  <path
                    d="M143.641 20.0024V26.6328H146.325C148.711 26.6328 149.075 26.6219 149.597 26.5296C151.63 26.1763 153.141 25.0785 154.016 23.323C154.999 21.3556 155.01 18.6872 154.037 16.7198C153.168 14.9426 151.646 13.8285 149.597 13.4752C149.075 13.3828 148.711 13.372 146.325 13.372H143.641V20.0024ZM149.325 15.0513C150.282 15.247 150.896 15.573 151.581 16.2524C152.054 16.7198 152.304 17.0893 152.575 17.7198C152.842 18.3448 152.94 18.8665 152.972 19.8122C152.994 20.5622 152.983 20.7578 152.885 21.2469C152.488 23.16 151.358 24.4154 149.592 24.9046C149.19 25.0132 149.016 25.0241 147.217 25.0459L145.271 25.0622V20.0078V14.948H147.054C148.575 14.948 148.902 14.9643 149.325 15.0513Z"
                    fill="#F0F5F9"
                  />
                </g>
                <defs>
                  <clipPath id="clip0_1005_8603">
                    <rect width="155" height="40" fill="white" />
                  </clipPath>
                </defs>
              </svg>
            </.link>
          </div>
          <div class="md:mt-12 lg:mt-15 xl:mt-16 mt-10 -ml-3">
            <ul class="flex items-center gap-x-0.5 text-gray-300 [&>li]:inline-block">
              <li>
                <a
                  class="group transition-link focus-within:outline-none focus-visible:ring-2 focus-visible:ring-blue-200 focus-visible:duration-300 inline-block p-3 rounded duration-200 focus:duration-0"
                  href="https://youtube.com/DockYard"
                  aria-label="DockYard on YouTube"
                  target="_blank"
                  rel="noopener noreferrer"
                >
                  <svg xmlns="http://www.w3.org/2000/svg" viewBox="0 0 24 24" width="24" height="24" aria-label="DockYard on YouTube">
                    <title>DockYard on YouTube</title>
                    <path fill="none" d="M0 0h24v24H0z" />
                    <path
                      class="transition-link group-hover:fill-blue-500 group-active:fill-blue-500 duration-200 fill-current"
                      d="M21.543 6.498C22 8.28 22 12 22 12s0 3.72-.457 5.502c-.254.985-.997 1.76-1.938 2.022C17.896 20 12 20 12 20s-5.893 0-7.605-.476c-.945-.266-1.687-1.04-1.938-2.022C2 15.72 2 12 2 12s0-3.72.457-5.502c.254-.985.997-1.76 1.938-2.022C6.107 4 12 4 12 4s5.896 0 7.605.476c.945.266 1.687 1.04 1.938 2.022zM10 15.5l6-3.5-6-3.5v7z"
                    />
                  </svg>
                </a>
              </li>
              <li>
                <a
                  class="group transition-link focus-within:outline-none focus-visible:ring-2 focus-visible:ring-blue-200 focus-visible:duration-300 inline-block p-3 rounded duration-200 focus:duration-0"
                  href="https://twitter.com/dockyard"
                  aria-label="DockYard on Twitter"
                  target="_blank"
                  rel="noopener noreferrer"
                >
                  <svg xmlns="http://www.w3.org/2000/svg" viewBox="0 0 24 24" width="24" height="24" aria-label="DockYard on Twitter">
                    <title>DockYard on Twitter</title>
                    <path fill="none" d="M0 0h24v24H0z" />
                    <path
                      class="transition-link group-hover:fill-blue-500 group-active:fill-blue-500 duration-200 fill-current"
                      d="M22.162 5.656a8.384 8.384 0 0 1-2.402.658A4.196 4.196 0 0 0 21.6 4c-.82.488-1.719.83-2.656 1.015a4.182 4.182 0 0 0-7.126 3.814 11.874 11.874 0 0 1-8.62-4.37 4.168 4.168 0 0 0-.566 2.103c0 1.45.738 2.731 1.86 3.481a4.168 4.168 0 0 1-1.894-.523v.052a4.185 4.185 0 0 0 3.355 4.101 4.21 4.21 0 0 1-1.89.072A4.185 4.185 0 0 0 7.97 16.65a8.394 8.394 0 0 1-6.191 1.732 11.83 11.83 0 0 0 6.41 1.88c7.693 0 11.9-6.373 11.9-11.9 0-.18-.005-.362-.013-.54a8.496 8.496 0 0 0 2.087-2.165z"
                    />
                  </svg>
                </a>
              </li>
              <li>
                <a
                  class="group transition-link focus-within:outline-none focus-visible:ring-2 focus-visible:ring-blue-200 focus-visible:duration-300 inline-block p-3 rounded duration-200 focus:duration-0"
                  href="https://www.linkedin.com/company/dockyard"
                  aria-label="DockYard on LinkedIn"
                  target="_blank"
                  rel="noopener noreferrer"
                >
                  <svg xmlns="http://www.w3.org/2000/svg" viewBox="0 0 24 24" width="24" height="24" aria-label="DockYard on LinkedIn">
                    <title>DockYard on LinkedIn</title>
                    <path fill="none" d="M0 0h24v24H0z" />
                    <path class="transition-link group-hover:fill-blue-500 group-active:fill-blue-500 duration-200 fill-current" d="M6.94 5a2 2 0 1 1-4-.002 2 2 0 0 1 4 .002zM7 8.48H3V21h4V8.48zm6.32 0H9.34V21h3.94v-6.57c0-3.66 4.77-4 4.77 0V21H22v-7.93c0-6.17-7.06-5.94-8.72-2.91l.04-1.68z" />
                  </svg>
                </a>
              </li>
              <li>
                <a
                  class="group transition-link focus-within:outline-none focus-visible:ring-2 focus-visible:ring-blue-200 focus-visible:duration-300 focus:duration-0 inline-block p-3 duration-200 rounded"
                  href="https://dribbble.com/dockyard"
                  aria-label="DockYard on Dribbble"
                  target="_blank"
                  rel="noopener noreferrer"
                >
                  <svg xmlns="http://www.w3.org/2000/svg" viewBox="0 0 24 24" width="24" height="24" aria-label="DockYard on Dribbble">
                    <title>DockYard on Dribbble</title>
                    <path fill="none" d="M0 0h24v24H0z" />
                    <path
                      class="transition-link group-hover:fill-blue-500 group-active:fill-blue-500 duration-200 fill-current"
                      d="M19.989 11.572a7.96 7.96 0 0 0-1.573-4.351 9.749 9.749 0 0 1-.92.87 13.157 13.157 0 0 1-3.313 2.01c.167.35.32.689.455 1.009v.003a9.186 9.186 0 0 1 .11.27c1.514-.17 3.11-.108 4.657.101.206.028.4.058.584.088zm-9.385-7.45a46.164 46.164 0 0 1 2.692 4.27c1.223-.482 2.234-1.09 3.048-1.767a7.88 7.88 0 0 0 .796-.755A7.968 7.968 0 0 0 12 4a8.05 8.05 0 0 0-1.396.121zM4.253 9.997a29.21 29.21 0 0 0 2.04-.123 31.53 31.53 0 0 0 4.862-.822 54.365 54.365 0 0 0-2.7-4.227 8.018 8.018 0 0 0-4.202 5.172zm1.53 7.038c.388-.567.898-1.205 1.575-1.899 1.454-1.49 3.17-2.65 5.156-3.29l.062-.018c-.165-.364-.32-.689-.476-.995-1.836.535-3.77.869-5.697 1.042-.94.085-1.783.122-2.403.128a7.967 7.967 0 0 0 1.784 5.032zm9.222 2.38a35.947 35.947 0 0 0-1.632-5.709c-2.002.727-3.597 1.79-4.83 3.058a9.77 9.77 0 0 0-1.317 1.655A7.964 7.964 0 0 0 12 20a7.977 7.977 0 0 0 3.005-.583zm1.873-1.075a7.998 7.998 0 0 0 2.987-4.87c-.34-.085-.771-.17-1.245-.236a12.023 12.023 0 0 0-3.18-.033 39.368 39.368 0 0 1 1.438 5.14zM12 22C6.477 22 2 17.523 2 12S6.477 2 12 2s10 4.477 10 10-4.477 10-10 10z"
                    />
                  </svg>
                </a>
              </li>
              <li>
                <a
                  class="group transition-link focus-within:outline-none focus-visible:ring-2 focus-visible:ring-blue-200 focus-visible:duration-300 focus:duration-0 inline-block p-3 duration-200 rounded"
                  href="https://github.com/dockyard"
                  aria-label="DockYard on GitHub"
                  target="_blank"
                  rel="noopener noreferrer"
                >
                  <svg xmlns="http://www.w3.org/2000/svg" viewBox="0 0 24 24" width="24" height="24" aria-label="DockYard on GitHub">
                    <title>DockYard on GitHub</title>
                    <path fill="none" d="M0 0h24v24H0z" />
                    <path
                      class="transition-link group-hover:fill-blue-500 group-active:fill-blue-500 duration-200 fill-current"
                      d="M12 2C6.475 2 2 6.475 2 12a9.994 9.994 0 0 0 6.838 9.488c.5.087.687-.213.687-.476 0-.237-.013-1.024-.013-1.862-2.512.463-3.162-.612-3.362-1.175-.113-.288-.6-1.175-1.025-1.413-.35-.187-.85-.65-.013-.662.788-.013 1.35.725 1.538 1.025.9 1.512 2.338 1.087 2.912.825.088-.65.35-1.087.638-1.337-2.225-.25-4.55-1.113-4.55-4.938 0-1.088.387-1.987 1.025-2.688-.1-.25-.45-1.275.1-2.65 0 0 .837-.262 2.75 1.026a9.28 9.28 0 0 1 2.5-.338c.85 0 1.7.112 2.5.337 1.912-1.3 2.75-1.024 2.75-1.024.55 1.375.2 2.4.1 2.65.637.7 1.025 1.587 1.025 2.687 0 3.838-2.337 4.688-4.562 4.938.362.312.675.912.675 1.85 0 1.337-.013 2.412-.013 2.75 0 .262.188.574.688.474A10.016 10.016 0 0 0 22 12c0-5.525-4.475-10-10-10z"
                    />
                  </svg>
                </a>
              </li>
            </ul>
          </div>
          <p class="font-heading text-eyebrow lg:mt-4 mt-3 font-semibold text-gray-200">
            Copyright <%= DateTime.utc_now().year %>. DockYard Inc. All Rights Reserved
          </p>
          <.link class="font-heading text-eyebrow lg:mt-3 link-footer block mt-2 font-semibold text-gray-200" navigate="/terms-of-service-and-privacy-policy">
            Terms of Service and Privacy Policy
          </.link>
        </div>
      </div>
    </footer>
    """,
    example: "<.footer />"
  })

  layout =
    upsert_layout.(%{
      site: "dy",
      title: "main",
      template: """
      <%= my_component("header", []) %>
      <%= @inner_content %>
      <%= my_component("footer", []) %>
      """
    })

  upsert_page.(%{
    path: "/",
    site: "dy",
    title: "home",
    description: "home",
    layout_id: layout.id,
    template: """
    <main class="font-body text-gray-900">
      <%!-- Intro --%>
      <section aria-labelledby="region01">
        <div class="xl:pb-0 relative flex flex-col pb-5">
          <%!-- Intro text absolute position --%>
          <div class="xl:absolute xl:top-10 xl:left-0 xl:w-full 2xl:top-20 px-4">
            <div class="flex flex-col max-w-4xl mx-auto text-center">
              <%!-- Intro headings --%>
              <div class="sm:absolute sm:top-10 sm:left-0 sm:w-full xl:static xl:top-auto xl:left-auto flex flex-col">
                <h1 class="font-heading lg:text-4xl lg:leading-normal xl:text-5xl xl:leading-normal mb-3 text-3xl leading-normal" id="region01">
                  Hi. We’re a
                  <span class="to-dy-gradient-pink bg-clip-text bg-gradient-to-r from-blue-500 font-bold text-transparent">
                    digital product consultancy.
                  </span>
                </h1>
                <h2 class="-order-1 md:text-base md:leading-7 lg:mb-5 lg:text-lg xl:mb-6 xl:text-xl xl:leading-8 mb-3 text-sm font-semibold leading-6">
                  Growth, Uninhibited
                </h2>
              </div>
              <%!-- Intro text --%>
              <div>
                <p class="lg:mb-12 lg:text-2xl lg:leading-loose xl:mb-15 mb-10 text-xl leading-8">
                  We partner with innovative teams to build products that scale
                  as their users, features, and complexity grow.
                </p>
                <.link class="link-default lg:bg-white/50 py-3 px-4" navigate="/contact/hire-us">
                  Get in Touch with Us
                </.link>
              </div>
            </div>
          </div>
          <%!-- Intro image --%>
          <div class="-order-1">
            <%!-- TODO: update with finalized design image if provided --%>
            <img class="w-full h-auto" width="1920" height="1422" src="https://assets.dockyard.com/images/narwin-home-flare-v2.svg" alt="Narwin waving while standing in front of a vast horizon of ocean waves and mountains" />
          </div>
        </div>
        <%!-- Logos --%>
        <div class="md:py-18 py-15 lg:py-20 xl:pt-0 px-4">
          <div class="md:mb-12 lg:mb-16 xl:mb-20 max-w-6xl mx-auto mb-10">
            <ul class="md:grid-cols-3 md:gap-10 lg:grid-cols-4 lg:gap-20 grid items-center grid-cols-2 gap-8">
              <li class="basis-1/2 grow-0 shrink flex justify-center h-8">
                <img class="w-auto h-full" src="https://assets.dockyard.com/images/client_apple.svg" width="122" height="150" alt="Apple" />
              </li>
              <li class="basis-1/2 grow-0 shrink flex justify-center h-8">
                <img class="w-auto h-full" src="https://assets.dockyard.com/images/client-nasdaq-new.svg" width="168" height="48" alt="Nasdaq" />
              </li>
              <li class="basis-1/2 grow-0 shrink flex justify-center h-8">
                <img class="w-auto h-full" src="https://assets.dockyard.com/images/client_netflix.svg" width="300" height="80" alt="Netflix" />
              </li>
              <li class="basis-1/2 grow-0 shrink flex justify-center h-8">
                <img class="w-auto h-full" src="https://assets.dockyard.com/images/client-adobe.svg" width="54" height="14" alt="Adobe" />
              </li>
              <li class="basis-1/2 grow-0 shrink flex justify-center h-8">
                <img class="w-auto h-full" src="https://assets.dockyard.com/images/client_mcgraw-hill.svg" width="150" height="150" alt="McGraw Hill" />
              </li>
              <li class="basis-1/2 grow-0 shrink flex justify-center h-8">
                <img class="w-auto h-full" src="https://assets.dockyard.com/images/client-livenation.svg" width="1302" height="277" alt="Live Nation" />
              </li>
              <li class="basis-1/2 grow-0 shrink flex justify-center h-8">
                <img class="w-auto h-full" src="https://assets.dockyard.com/images/client-collegevine-new.svg" width="147" height="32" alt="CollegeVine" />
              </li>
              <li class="basis-1/2 grow-0 shrink flex justify-center h-6">
                <img class="w-auto h-full" src="https://assets.dockyard.com/images/client-constant-contact-new.svg" width="332" height="57" alt="Constant Contact" />
              </li>
            </ul>
          </div>
          <div class="max-w-5xl mx-auto">
            <p class="font-heading lg:text-2xl lg:leading-loose text-xl font-medium leading-8 text-center">
              For more than a decade, Fortune 500s and industry disruptors have
              trusted us to help them overcome complex product challenges and
              bring products from idea to impact.
            </p>
          </div>
        </div>
      </section>
      <%!-- Services --%>
      <section class="py-15 md:py-20 lg:py-24 xl:py-30 bg-gray-50 px-4" aria-labelledby="region02">
        <div class="max-w-1200 md:grid md:grid-cols-5 md:gap-x-10 lg:gap-x-20 xl:gap-x-30 mx-auto">
          <div class="mb-15 md:col-span-2 md:mb-0">
            <h2 class="font-heading md:text-4xl lg:text-5xl xl:text-6xl mb-4 text-3xl font-extrabold" id="region02">
              How we help
            </h2>
            <p class="lg:mb-12 mb-10 text-xl leading-8 text-gray-800">
              We pair modern technologies with design thinking to turn user
              insights into production-ready apps (and mentor teams along the
              way).
            </p>
            <.link class="link-default link-default--gray-50" navigate="/services">
              See All Services
            </.link>
          </div>
          <ul class="md:col-span-3 md:-my-4 xl:-my-10 xl:-mx-10 xl:-space-y-5 -mx-4">
            <li class="transition-link focus-within:bg-white focus-within:ring-2 focus-within:ring-blue-200 hover:bg-white active:bg-white xl:p-10 rounded-2xl relative block p-4 duration-300">
              <h3 class="font-heading lg:text-2xl lg:leading-normal xl:text-3xl xl:leading-normal mb-2 text-xl font-medium leading-8">
                <.link class="after:absolute after:inset-0 after:cursor-pointer focus:outline-none" navigate="/services/digital-product-strategy">
                  Product Strategy & Discovery
                </.link>
              </h3>
              <p class="lg:text-lg lg:leading-loose leading-7 text-gray-800">
                We guide clients – uncovering user needs and aligning business
                goals – to make sure products are on the right path. Then, we
                create a product roadmap that sets the stage for successful
                delivery.
              </p>
            </li>
            <li class="transition-link focus-within:bg-white focus-within:ring-2 focus-within:ring-blue-200 hover:bg-white active:bg-white xl:p-10 rounded-2xl relative block p-4 duration-300">
              <h3 class="font-heading lg:text-2xl lg:leading-normal xl:text-3xl xl:leading-normal mb-2 text-xl font-medium leading-8">
                <.link class="after:absolute after:inset-0 after:cursor-pointer focus:outline-none" navigate="/services/design">
                  Product Design & Delivery
                </.link>
              </h3>
              <p class="lg:text-lg lg:leading-loose leading-7 text-gray-800">
                We take product visions and add design, UX, and engineering to
                create the complete package — aka reliable, scalable,
                sustainable, custom software that our clients and their users
                will love.
              </p>
            </li>
            <li class="transition-link focus-within:bg-white focus-within:ring-2 focus-within:ring-blue-200 hover:bg-white active:bg-white xl:p-10 rounded-2xl relative block p-4 duration-300">
              <h3 class="font-heading lg:text-2xl lg:leading-normal xl:text-3xl xl:leading-normal mb-2 text-xl font-medium leading-8">
                <.link class="after:absolute after:inset-0 after:cursor-pointer focus:outline-none" navigate="/services/engineering">
                  Engineering Consulting & Staffing
                </.link>
              </h3>
              <p class="lg:text-lg lg:leading-loose leading-7 text-gray-800">
                Accelerate time to product success with expert engineering
                guidance — whether you need to augment your team, audit an
                existing codebase, or train in a specific web technology.
              </p>
            </li>
          </ul>
        </div>
      </section>
      <%!-- Collaboration --%>
      <section aria-labelledby="big-on-collaboration" class="pb-15 md:pb-20 lg:pb-24 xl:pb-30 px-4">
        <div class="md:grid-cols-12 md:items-center md:gap-x-10 lg:gap-x-12 xl:gap-x-0 max-w-7xl grid mx-auto">
          <div class="xlg:col-end-13 md:col-span-6 xl:col-start-8">
            <h2 class="font-heading lg:text-3xl lg:leading-normal mb-4 text-2xl font-medium" id="big-on-collaboration">
              Big on collaboration, <br />Small on surprises
            </h2>
            <p class="lg:mb-12 lg:text-xl lg:leading-8 mb-10 text-lg leading-loose text-gray-700">
              We become an extension of your team using constant communication
              and knowledge sharing each step of the way.
            </p>
            <.link class="link-default" navigate="/why-dockyard">
              Why DockYard?
            </.link>
          </div>
          <div class="-order-1 md:col-span-6 md:mb-0 mb-10">
            <img class="w-full h-auto max-w-full" width="1087" height="755" src="https://assets.dockyard.com/images/narwin-f2f-meeting-og-v2.svg" alt="Narwin sitting at a table in a face-to-face meeting with two collaborators" loading="lazy" />
          </div>
        </div>
      </section>
      <%!-- Quote --%>
      <div class="py-15 md:pb-20 md:pt-24 lg:pb-24 lg:pt-30 xl:pb-30 px-4 bg-gray-100">
        <figure class="max-w-3xl mx-auto">
          <blockquote>
            <div class="lg:mb-8 xl:mb-10 mb-6 mx-auto lg:w-[56px] lg:h-[43px]">
              <svg class="w-auto h-full mx-auto" width="46" height="35" viewBox="0 0 46 35" fill="none" xmlns="http://www.w3.org/2000/svg" role="presentation">
                <path
                  d="M4.4575 31.3007C1.8825 28.5657 0.5 25.4982 0.5 20.5257C0.5 11.7757 6.6425 3.93316 15.575 0.0556641L17.8075 3.50066C9.47 8.01066 7.84 13.8632 7.19 17.5532C8.5325 16.8582 10.29 16.6157 12.0125 16.7757C16.5225 17.1932 20.0775 20.8957 20.0775 25.4982C20.0775 27.8188 19.1556 30.0444 17.5147 31.6854C15.8737 33.3263 13.6481 34.2482 11.3275 34.2482C10.0441 34.2369 8.77584 33.9706 7.5964 33.4646C6.41697 32.9585 5.34997 32.223 4.4575 31.3007ZM29.4575 31.3007C26.8825 28.5657 25.5 25.4982 25.5 20.5257C25.5 11.7757 31.6425 3.93316 40.575 0.0556641L42.8075 3.50066C34.47 8.01066 32.84 13.8632 32.19 17.5532C33.5325 16.8582 35.29 16.6157 37.0125 16.7757C41.5225 17.1932 45.0775 20.8957 45.0775 25.4982C45.0775 27.8188 44.1556 30.0444 42.5147 31.6854C40.8737 33.3263 38.6481 34.2482 36.3275 34.2482C35.0441 34.2369 33.7758 33.9706 32.5964 33.4646C31.417 32.9585 30.35 32.223 29.4575 31.3007Z"
                  fill="#CAD5E0"
                />
              </svg>
            </div>
            <p class="font-heading lg:text-left mb-8 text-2xl font-medium leading-10 text-center">
              It would be impossible for me to adequately sum up several years
              with DockYard that for me was a delight, source of growth, and
              tremendous learning experience. Overall my experience with the
              partnership was extremely positive.
            </p>
          </blockquote>
          <figcaption>
            <div class="gap-x-4 flex items-center justify-center">
              <div class="text-center">
                <p class="text-lg font-bold leading-7 text-gray-800">Tim H.</p>
                <p class="block text-sm text-gray-800">Netflix Studios</p>
              </div>
            </div>
          </figcaption>
        </figure>
      </div>
      <%!-- News --%>
      <section class="py-15 md:py-20 lg:py-24 xl:py-30 px-4" aria-labelledby="news">
        <div class="max-w-7xl mx-auto text-center">
          <svg class="md:mb-10 lg:mb-14 xl:mb-20 mx-auto mb-8" width="40" height="40" viewBox="0 0 40 40" fill="none" xmlns="http://www.w3.org/2000/svg" role="presentation">
            <path
              d="M35.9326 31.6743L37.8049 32.2551C38.8161 32.5678 39.7909 31.6703 39.5553 30.6346L37.5775 21.8987C37.3419 20.8671 36.0789 20.4731 35.2991 21.192L28.7238 27.2759C27.944 27.9947 28.2364 29.2863 29.2517 29.603L30.9656 30.1351C29.9422 31.3088 28.736 32.316 27.3876 33.112C25.8605 34.0136 24.1832 34.6269 22.4368 34.9193V20.331H26.6566C28.0009 20.331 29.0934 19.2386 29.0934 17.8942C29.0934 16.5499 28.0009 15.4574 26.6566 15.4574H22.4368V13.4471C25.0686 12.4561 26.9449 9.91777 26.9449 6.94487C26.9449 3.11504 23.8299 0 20 0C16.1702 0 13.0552 3.11504 13.0552 6.94487C13.0552 9.91777 14.9315 12.4602 17.5632 13.4471V15.4574H13.3435C11.9992 15.4574 10.9067 16.5499 10.9067 17.8942C10.9067 19.2386 11.9992 20.331 13.3435 20.331H17.5632V34.9193C15.8209 34.6228 14.1395 34.0136 12.6125 33.112C11.2682 32.3119 10.0579 31.3047 9.03444 30.131L10.7483 29.599C11.7596 29.2863 12.052 27.9947 11.2763 27.2718L4.701 21.192C3.92123 20.4732 2.65816 20.8671 2.4226 21.8987L0.444731 30.6386C0.209174 31.6702 1.18389 32.5719 2.19516 32.2591L4.06744 31.6783C5.65948 33.9608 7.73076 35.8859 10.131 37.3073C13.108 39.07 16.5235 40 20 40C23.4765 40 26.8881 39.07 29.8691 37.3073C32.2693 35.8819 34.3405 33.9568 35.9326 31.6743ZM22.0713 6.94081C22.0713 7.2576 21.9982 7.55814 21.8723 7.83024C21.5393 8.52879 20.8245 9.01209 20 9.01209C19.1756 9.01209 18.4608 8.52879 18.1278 7.83024C17.9978 7.5622 17.9288 7.26166 17.9288 6.94081C17.9288 5.79958 18.8588 4.86953 20 4.86953C21.1413 4.86953 22.0713 5.79958 22.0713 6.94081Z"
              fill="#CAD5E0"
            />
          </svg>
          <h2 class="font-heading lg:text-7xl lg:leading-none xl:text-8xl mx-auto mb-8 text-6xl font-extrabold leading-none" id="news">
            Share the news
          </h2>
          <div class="max-w-xl mx-auto">
            <p class="font-xl lg:mb-12 lg:text-2xl lg:leading-10 xl:mb-15 mb-10 leading-8">
              We have been featured in numerous publications and media since our
              inception a decade ago.
            </p>
            <a class="link-default" href="/press/releases">
              See News and Media
            </a>
          </div>
        </div>
      </section>
      <%!-- Product delivery success --%>
      <section class="bg-dy-purple-light py-15 md:py-20 lg:py-24 xl:py-30 px-4" aria-labelledby="product-delivery-success">
        <div class="mb-15 md:mb-12 lg:mb-10 xl:mb-6 max-w-lg mx-auto text-center">
          <h2 class="mb-5 text-3xl font-medium" id="product-delivery-success">
            Let's accelerate time to product <span class="text-dy-red line-through">delivery</span> success
          </h2>
          <p class="mb-8 text-xl leading-8 text-gray-700">
            Tell us what you’re looking for and how we can help.
          </p>
          <.link class="link-default link-default--purple" navigate="/contact/hire-us">
            Connect with Us
          </.link>
        </div>
        <div class="max-w-3xl mx-auto">
          <img class="w-full h-auto" src="https://assets.dockyard.com/images/narwin-trophy-flag-og-v2.svg" width="1067" height="881" alt="Narwin celebrating while holding a trophy for 'Product Success' and a DockYard flag" loading="lazy" />
        </div>
      </section>
    </main>
    """
  })
end

dev_site = [
  site: :dev,
  repo: Demo.Repo,
  endpoint: DemoWeb.Endpoint,
  router: DemoWeb.Router,
  mode: :manual,
  tailwind_css: "test/support/tailwind.custom.css",
  extra_page_fields: [Demo.Beacon.TagsField],
  lifecycle: [upload_asset: [thumbnail: &Beacon.Lifecycle.Asset.thumbnail/2, _480w: &Beacon.Lifecycle.Asset.variant_480w/2]],
  default_meta_tags: [
    %{"name" => "default", "content" => "dev"}
  ]
]

s3_bucket = System.get_env("S3_BUCKET")
Application.put_env(:ex_aws, :s3, bucket: s3_bucket)

dev_site =
  case s3_bucket do
    nil ->
      dev_site

    _ ->
      assets = [
        {"image/*", [providers: [Beacon.MediaLibrary.Provider.S3.Unsigned, Beacon.MediaLibrary.Provider.Repo], validations: []]}
      ]

      Keyword.put(dev_site, :assets, assets)
  end

dy_site = [
  site: :dy,
  repo: Demo.Repo,
  endpoint: DemoWeb.Endpoint,
  router: DemoWeb.Router,
  mode: :manual
]

Task.start(fn ->
  children = [
    Demo.Repo,
    {Phoenix.PubSub, [name: Demo.PubSub]},
    DemoWeb.Endpoint,
    {Beacon, sites: [dev_site, dy_site]}
  ]

  {:ok, _} = Supervisor.start_link(children, strategy: :one_for_one)

  dev_seeds.()
  dy_seeds.()

  dev_site
  |> Keyword.put(:mode, :live)
  |> Beacon.Config.new()
  |> Beacon.boot()

  dy_site
  |> Keyword.put(:mode, :live)
  |> Beacon.Config.new()
  |> Beacon.boot()

  Process.sleep(:infinity)
end)<|MERGE_RESOLUTION|>--- conflicted
+++ resolved
@@ -256,7 +256,6 @@
     template: """
     <main class="custom-font-style">
       <%!-- Home Page --%>
-<<<<<<< HEAD
 
       <.image site={@beacon.site} name="beacon.webp" class="h-24" alt="logo" />
 
@@ -265,16 +264,6 @@
 
       <p><.heroicon name="arrow-up-circle" solid class="animate-spin"/></p>
 
-=======
-
-      <.image site={@beacon.site} name="beacon.webp" class="h-24" alt="logo" />
-
-      <h1 class="text-violet-500">Dev</h1>
-      <p class="text-sm">Page</p>
-
-      <p><.heroicon name="arrow-up-circle" solid class="animate-spin"/></p>
-
->>>>>>> 325fa216
       <div>
         <p>Pages:</p>
         <ul>
