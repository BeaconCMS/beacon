--- conflicted
+++ resolved
@@ -17,264 +17,7 @@
 
 The file `dev.exs` is a self-contained Phoenix application running Beacon with sample data and code reloading enabled.
 
-<<<<<<< HEAD
-    ```sh
-    mix phx.new --umbrella --install my_app
-    ```
-
-Note that Beacon supports both.
-
-3.  Add `:beacon` as a dependency:
-
-    If the project is a single app, add beacon to your root `mix.exs` file:
-
-    ```elixir
-      {:beacon, github: "beaconCMS/beacon"}
-    ```
-
-    Or to both apps `my_app` and `my_app_web` if running in an Umbrella app.
-
-4.  Update your deps:
-
-    Make sure your application is running on Phoenix v1.7+ and Phoenix LiveView v0.18+ then run:
-
-    ```sh
-    mix deps.get
-    ```
-    
-5. Add `:beacon` to `import_deps` in the .formatter.exs file:
-
-   ```elixir
-   [
-     import_deps: [:ecto, :ecto_sql, :phoenix, :beacon],
-     # rest of file
-   ]
-   ```
-
-## Configuration
-
-You can either run a generator or install it manually:
-
-#### Generator
-
-Run and follow instructions:
-
-```sh
-mix beacon.install --beacon-site my_site
-```
-
-For more details please check out the docs: `mix help beacon.install`
-
-#### Manual
-
-1.  Add `Beacon.Repo` to `config :my_app, ecto_repos: [MyApp.Repo, Beacon.Repo]` in `config.exs`
-
-2.  Configure the Beacon Repo in your dev.exs and prod.exs:
-
-    ```elixir
-    config :beacon, Beacon.Repo,
-      username: "postgres",
-      password: "postgres",
-      hostname: "localhost",
-      database: "my_app_beacon",
-      pool_size: 10
-    ```
-
-    In dev.exs you may also want to add:
-
-    ```elixir
-    stacktrace: true,
-    show_sensitive_data_on_connection_error: true,
-    ```
-
-3.  Create a `BeaconDataSource` module that implements `Beacon.DataSource.Behaviour`:
-
-    ```elixir
-    defmodule MyApp.BeaconDataSource do
-      @behaviour Beacon.DataSource.Behaviour
-
-      def live_data("my_site", ["home"], _params), do: %{vals: ["first", "second", "third"]}
-      def live_data("my_site", ["blog", blog_slug], _params), do: %{blog_slug_uppercase: String.upcase(blog_slug)}
-      def live_data(_, _, _), do: %{}
-    end
-    ```
-
-4. Import `Beacon.Router` and call `beacon_site` in your app router:
-
-    ```elixir
-    import Beacon.Router
-
-    scope "/" do
-      pipe_through :browser
-      beacon_site "/my_site", name: "my_site", data_source: MyApp.BeaconDataSource
-    end
-    ```
-
-5. Add some seeds to your `priv/repo/seeds.exs` file:
-
-    ```elixir
-    alias Beacon.Components
-    alias Beacon.Pages
-    alias Beacon.Layouts
-    alias Beacon.Stylesheets
-
-    Stylesheets.create_stylesheet!(%{
-      site: "my_site",
-      name: "sample_stylesheet",
-      content: "body {cursor: zoom-in;}"
-    })
-
-    Components.create_component!(%{
-      site: "my_site",
-      name: "sample_component",
-      body: """
-      <li>
-        <%= @val %>
-      </li>
-      """
-    })
-
-    %{id: layout_id} =
-      Layouts.create_layout!(%{
-        site: "my_site",
-        title: "Sample Home Page",
-        meta_tags: %{"foo" => "bar"},
-        stylesheet_urls: [],
-        body: """
-        <header>
-          Header
-        </header>
-        <%= @inner_content %>
-
-        <footer>
-          Page Footer
-        </footer>
-        """
-      })
-
-    %{id: page_id} =
-      Pages.create_page!(%{
-        path: "home",
-        site: "my_site",
-        layout_id: layout_id,
-        template: """
-        <main>
-          <h2>Some Values:</h2>
-          <ul>
-            <%= for val <- @beacon_live_data[:vals] do %>
-              <%= my_component("sample_component", val: val) %>
-            <% end %>
-          </ul>
-
-          <.form let={f} for={:greeting} phx-submit="hello">
-            Name: <%= text_input f, :name %> <%= submit "Hello" %>
-          </.form>
-
-          <%= if assigns[:message], do: assigns.message %>
-
-          <%= dynamic_helper("upcase", "Beacon") %>
-        </main>
-        """
-      })
-
-    Pages.create_page!(%{
-      path: "blog/:blog_slug",
-      site: "my_site",
-      layout_id: layout_id,
-      template: """
-      <main>
-        <h2>A blog</h2>
-        <ul>
-          <li>Path Params Blog Slug: <%= @beacon_path_params.blog_slug %></li>
-          <li>Live Data blog_slug_uppercase: <%= @beacon_live_data.blog_slug_uppercase %></li>
-        </ul>
-      </main>
-      """
-    })
-
-    Pages.create_page_event!(%{
-      page_id: page_id,
-      event_name: "hello",
-      code: """
-        {:noreply, assign(socket, :message, "Hello \#{event_params["greeting"]["name"]}!")}
-      """
-    })
-
-    Pages.create_page_helper!(%{
-      page_id: page_id,
-      helper_name: "upcase",
-      helper_args: "name",
-      code: """
-        String.upcase(name)
-      """
-    })
-    ```
-
-6. Setup database, seeds, and tools:
-
-
-    ```sh
-    mix setup
-    ```
-
-7. Start server:
-
-    ```sh
-    mix phx.server
-    ```
-
-8. Visit <http://localhost:4000/my_site/home> and note:
-
-- The Header and Footer from the layout
-- The list element from the page
-- The three components rendered with the beacon_live_data from your DataSource
-- The zoom in cursor from the stylesheet
-
-9. Visit <http://localhost:4000/my_site/blog/beacon_is_awesome> and note:
-
-- The Header and Footer from the layout
-- The path params blog slug
-- The live data blog_slug_uppercase
-- The zoom in cursor from the stylesheet
-
-#### Page and Asset Management UI
-
-1. Import `Beacon.Router` and call `beacon_admin` in your app router:
-
-    ```elixir
-    import Beacon.Router
-
-    scope "/beacon" do
-      pipe_through :browser
-      beacon_admin "/admin"
-    end
-    ```
-
-2. Visit <http://localhost:4000/beacon/admin>
-
-3. Navigate to page editor with version management, create new pages, or upload assets.
-
-#### Page and Asset Management API
-
-1. Import `Beacon.Router` and call `beacon_api` in your router app:
-
-    ```elixir
-    import Beacon.Router
-
-    scope "/api"
-      pipe_through :api
-      beacon_api "/beacon"
-    end
-    ```
-
-2. Check out /lib/beacon/router.ex for currently available API endpoints.
-
-### Local Development
-
-`dev.exs` provides a phoenix app running beacon with with code reload enabled:
-=======
 Run the following to get a local server:
->>>>>>> c7f735f9
 
 ```sh
 mix setup
