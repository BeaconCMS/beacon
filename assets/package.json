{
  "name": "beacon",
<<<<<<< HEAD
  "version": "0.4.0",
=======
  "version": "0.4.1",
>>>>>>> 315120ca
  "license": "MIT",
  "repository": {},
  "scripts": {
    "format": "prettier --write .",
    "format-check": "prettier --check ."
  },
  "devDependencies": {
    "prettier": "^3.2"
  },
  "dependencies": {
    "tailwindcss": "^3.4",
    "@tailwindcss/forms": "^0.5",
    "@tailwindcss/typography": "^0.5"
  }
}<|MERGE_RESOLUTION|>--- conflicted
+++ resolved
@@ -1,10 +1,6 @@
 {
   "name": "beacon",
-<<<<<<< HEAD
-  "version": "0.4.0",
-=======
   "version": "0.4.1",
->>>>>>> 315120ca
   "license": "MIT",
   "repository": {},
   "scripts": {
