# Installation

Beacon is an application that runs on top of an existing Phoenix LiveView application. In this guide we'll install all required tools, generate a new Phoenix LiveView application, install Beacon, and generate a new site.

## TLDR

We recommend following the guide thoroughly, but if you want a short version or to just recap the main steps:

1. Install Elixir v1.14+

2. Install Phoenix v1.7+

  ```sh
  mix archive.install hex phx_new
  ```

3. Setup a database

4. Generate a new Phoenix application

  ```sh
  mix phx.new --install my_app
  ```

5. Add `:beacon` dependency to `mix.exs`

  ```elixir
  {:beacon, github: "beaconCMS/beacon"}
  ```

6. Run `mix deps.get`

<<<<<<< HEAD
7. Add `:beacon` dependency to `:import_deps` in `.formatter.exs`:
=======
7. Add `:beacon` to `import_deps` in the .formatter.exs file.
>>>>>>> 82101a91

8. Run `mix beacon.install --site my_site`

9. Run `mix setup`

10. Run `mix phx.server`

Visit http://localhost:4000/my_site/home to see the page created from seeds.

## Steps

Detailed instructions:

### Elixir 1.14 or later

The minimum required version to run Beacon is Elixir v1.14. Make sure you have at least that version installed along with Hex:

1. Check Elixir version:

```sh
elixir --version
```

2. Install or update Hex

```sh
mix local.hex
```

If that command fails or Elixir version is outdated, please follow [Elixir Install guide](https://elixir-lang.org/install.html) to set up your environment correctly.

### Phoenix 1.7 or later

Beacon also requires a minimum Phoenix version to work properly, make sure you have the latest `phx_new` archive - the command to generate new Phoenix applications.

```sh
mix archive.install hex phx_new
```

### Database

[PostgresSQL](https://www.postgresql.org) is the default database used by Phoenix and Beacon but it also supports MySQL and SQLServer through [ecto](https://hex.pm/packages/ecto) official adapters. Make sure one of them is up and running in your environment.

### Generating a new application

We'll be using `phx_new` to generate a new application. You can run `mix help phx.new` to show the full documentation with more options, but let's use the default values for our new site:

```sh
mix phx.new --install my_app
```

Or if you prefer an Umbrella application, run instead:

```sh
mix phx.new --umbrella --install my_app
```

Beacon supports both.

After it finishes you can open the generated directory: `cd my_app`

### Installing Beacon

1. Edit `mix.exs` to add `:beacon` as a dependency:

```elixir
{:beacon, github: "beaconCMS/beacon"}
```

Or add to both apps `my_app` and `my_app_web` if running in an Umbrella app.

2. Fetch beacon dep:

```sh
mix deps.get
```

3. Add `:beacon` to `import_deps` in the .formatter.exs file:

```elixir
[
  import_deps: [:ecto, :ecto_sql, :phoenix, :beacon],
  # rest of file
]
```

4. Run `mix compile`

### Configuration and generating your first site

Beacon requires a couple of changes in your project to get your first site up and running. You can either choose to use the `beacon.install` generator provided by Beacon or make such changes manually:

#### Using the generator

Run and follow the instructions:

```sh
mix beacon.install --site my_site
```

For more details please check out the docs: `mix help beacon.install`

#### Manually

1. Include `Beacon.Repo` in your project's `config.exs` file:

    ```elixir
    config :my_app, ecto_repos: [MyApp.Repo, Beacon.Repo]
    ```

2. Configure the Beacon Repo in dev.exs, prod.exs, or runtime.exs as needed for your environment:

    ```elixir
    config :beacon, Beacon.Repo,
      username: "postgres",
      password: "postgres",
      hostname: "localhost",
      database: "db_name_replace_me",
      pool_size: 10
    ```

    In dev.exs you may add these extra options:

    ```elixir
    stacktrace: true,
    show_sensitive_data_on_connection_error: true
    ```

3. Create a `BeaconDataSource` module that implements `Beacon.DataSource.Behaviour`:

    ```elixir
    defmodule MyApp.BeaconDataSource do
      @behaviour Beacon.DataSource.Behaviour

      def live_data(:my_site, ["home"], _params), do: %{vals: ["first", "second", "third"]}
      def live_data(:my_site, ["blog", blog_slug], _params), do: %{blog_slug_uppercase: String.upcase(blog_slug)}
      def live_data(_, _, _), do: %{}
    end
    ```

4. Edit `lib/my_app_web/router.ex` to add  `use Beacon.Router`, create a new `scope`, and call `beacon_site` in your app router:

    ```elixir
    use Beacon.Router

    scope "/" do
      pipe_through :browser
      beacon_site "/my_site", site: :my_site
    end
    ```

Make sure you're not adding the macro `beacon_site` into the existing `scope "/", MyAppWeb`, otherwise requests will fail.

5. Include the `Beacon` supervisor in the list of `children` applications in the file `lib/my_app/application.ex`:

    ```elixir
    @impl true
    def start(_type, _args) do
      children = [
        # ommited others for brevity
        MyAppWeb.Endpoint,
        {Beacon, sites: [[site: :my_site, endpoint: MyAppWeb.Endpoint, data_source: MyApp.BeaconDataSource]]}
      ]

      opts = [strategy: :one_for_one, name: MyApp.Supervisor]
      Supervisor.start_link(children, opts)
    end
    ```

For more info on site options, check out `Beacon.start_link/1`.

**Notes**
- The site identification has to be the same across your environment, in configuration, `beacon_site`, and `live_data`. In this example we're using `:my_site`.
- Include it after your app `Endpoint`.

6. Add some seeds in the seeds file `priv/repo/beacon_seeds.exs`:

    ```elixir
    alias Beacon.Content

    Content.create_stylesheet!(%{
      site: "<%= site %>",
      name: "sample_stylesheet",
      content: "body {cursor: zoom-in;}"
    })

    Content.create_component!(%{
      site: "<%= site %>",
      name: "sample_component",
      body: """
      <li>
        <%%= @val %>
      </li>
      """
    })

    layout =
      Content.create_layout!(%{
        site: "<%= site %>",
        title: "Sample Home Page",
        template: """
        <header>
          Header
        </header>
        <%%= @inner_content %>

        <footer>
          Page Footer
        </footer>
        """
      })

    Content.publish_layout(layout)

    %{
      path: "home",
      site: "<%= site %>",
      layout_id: layout.id,
      template: """
      <main>
        <h2>Some Values:</h2>
        <ul>
          <%%= for val <- @beacon_live_data[:vals] do %>
            <%%= my_component("sample_component", val: val) %>
          <%% end %>
        </ul>

        <.form :let={f} for={%{}} as={:greeting} phx-submit="hello">
          Name: <%%= text_input f, :name %> <%%= submit "Hello" %>
        </.form>

        <%%= if assigns[:message], do: assigns.message %>

        <%%= dynamic_helper("upcase", "Beacon") %>
      </main>
      """,
      helpers: [
        %{
          name: "upcase",
          args: "name",
          code: """
            String.upcase(name)
          """
        }
      ],
      events: [
        %{
          name: "hello",
          code: """
            {:noreply, assign(socket, :message, "Hello \#{event_params["greeting"]["name"]}!")}
          """
        }
      ]
    }
    |> Content.create_page!()
    |> Content.publish_page()

    %{
      path: "blog/:blog_slug",
      site: "<%= site %>",
      layout_id: layout.id,
      template: """
      <main>
        <h2>A blog</h2>
        <ul>
          <li>Path Params Blog Slug: <%%= @beacon_path_params["blog_slug"] %></li>
          <li>Live Data blog_slug_uppercase: <%%= @beacon_live_data.blog_slug_uppercase %></li>
        </ul>
      </main>
      """
    }
    |> Content.create_page!()
    |> Content.publish_page()
    ```

6. Include new seeds in the `ecto.setup` alias in `mix.exs`:

    ```elixir
    "ecto.setup": ["ecto.create", "ecto.migrate", "run priv/repo/seeds.exs", "run priv/repo/beacon_seeds.exs"],
    ```

### Setup database, seeds, and assets:

Feel free to edit `priv/repo/beacon_seeds.exs` as you wish and run:

```sh
mix setup
```

### Visit your new site

Run the Phoenix server:

```sh
mix phx.server
```

Open http://localhost:4000/my_site/home and note:

- The Header and Footer from the layout
- The list element from the page
- The three components rendered with the beacon_live_data from your DataSource
- The zoom in cursor from the stylesheet

Open http://localhost:4000/my_site/blog/my_first_post and note:

- The Header and Footer from the layout
- The path params blog slug
- The live data blog_slug_uppercase
- The zoom in cursor from the stylesheet<|MERGE_RESOLUTION|>--- conflicted
+++ resolved
@@ -30,11 +30,7 @@
 
 6. Run `mix deps.get`
 
-<<<<<<< HEAD
-7. Add `:beacon` dependency to `:import_deps` in `.formatter.exs`:
-=======
 7. Add `:beacon` to `import_deps` in the .formatter.exs file.
->>>>>>> 82101a91
 
 8. Run `mix beacon.install --site my_site`
 
