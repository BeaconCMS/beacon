# Upgrading to v0.4.0

## Update Beacon tables

Beacon v0.4 requires some new database tables for the latest features.  To create these tables,
simply run the generator for a new Ecto Migration module:

```sh
mix ecto.gen.migration update_beacon_v003
```

Then, within the generated module, call Beacon's migration helpers:

```elixir
use Ecto.Migration
def up, do: Beacon.Migration.up()
def down, do: Beacon.Migration.down()
```

## Move `Beacon` before the endpoint in application.ex

Open the file `application.ex`, find the Beacon tuple in the list of `children`,
and move it to before the endpoint(s) declarations:

```elixir
@impl true
def start(_type, _args) do
  children = [
    # ...
    {Beacon, [sites: [Application.fetch_env!(:beacon, :my_site)]]}, # <- moved to before `MyAppWeb.Endpoint`
    MyAppWeb.Endpoint
  ]
```

<<<<<<< HEAD
In v0.3.0 the order was inverted which caused a regression on crash recoveries.
=======
In v0.3.0 the order was inverted which caused a regression on crash recoveries.

## Copy the `esbuild` binary in the release

The binary `esbuild` is now required at runtime to bundle JS hooks,
so it should be available in the release package.

Follow these instructions to update your project:

1. Update `copy_beacon_files/1` function in `mix.exs`

That function is responsible for checking and copying the binary files 
into the right place. See the [Deploy to Fly.io](https://hexdocs.pm/beacon/deploy-to-flyio.html)
guides to copy the actual code and paste into your project `mix.exs` file.

2. Update `Dockerfile`

In order to make sure both `tailwind` and `esbuild` are available you should include
these lines before `RUN mix release`:

```dockerfile
RUN mix tailwind.install --no-assets --if-missing
RUN mix esbuild.install --if-missing
```

More info in the [Deploy to Fly.io](https://hexdocs.pm/beacon/deploy-to-flyio.html) guide.
>>>>>>> 78c0fef0
<|MERGE_RESOLUTION|>--- conflicted
+++ resolved
@@ -32,9 +32,6 @@
   ]
 ```
 
-<<<<<<< HEAD
-In v0.3.0 the order was inverted which caused a regression on crash recoveries.
-=======
 In v0.3.0 the order was inverted which caused a regression on crash recoveries.
 
 ## Copy the `esbuild` binary in the release
@@ -60,5 +57,4 @@
 RUN mix esbuild.install --if-missing
 ```
 
-More info in the [Deploy to Fly.io](https://hexdocs.pm/beacon/deploy-to-flyio.html) guide.
->>>>>>> 78c0fef0
+More info in the [Deploy to Fly.io](https://hexdocs.pm/beacon/deploy-to-flyio.html) guide.