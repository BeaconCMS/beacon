# Changelog

## Unreleased

### Enhancements
<<<<<<< HEAD
  - Added support for user-defined JS Hooks
=======

  - Added `--host` option for `mix beacon.gen.site` to serve your site at an alternative domain

### Fixes
>>>>>>> 78c0fef0

### Fixes
  - Fixed a bug where MediaLibrary could check for file contents on the wrong node in multi-node deployments

### Breaking Changes

  - `beacon.install` - removed command aliases `-s` and `-p`
  - `beacon.gen.site` - removed command aliases `-s` and `-p`
  - `beacon.gen.tailwind_config` - removed command alias `-s`

## 0.3.3 (2024-12-13)

### Fixes
  - Support LiveView v1.0.1
  - Fix variant roll changing when fetching assets

## 0.3.2 (2024-12-11)

### Fixes
  - Make the logic to find reachable sites less strict
  - Prevent components module reloading in manual mode

### Doc
  - Add missing instructions on Upgrade Guide v0.3.0 where to place the Beacon tuple

### Chore
  - Exclude Dialyzer files from package

## 0.3.1 (2024-12-10)

### Fixes
  - Avoid unloading imported dynamic Components modules without a replacement

## 0.3.0 (2024-12-05)

### Enhancements
  - Support Phoenix LiveView 1.0
  - Add `Beacon.Plug` in the `:beacon` pipeline
  - Generate sites in the main host app alias to allow mixing routes
  - Introduce global process lock for Loader Workers, preventing multiple workers from
    attempting to compile the same module simultaneously
  - Page Warming - Beacon will now eagerly load a small number of pages (default 10) at boot time for SEO
  - `Beacon.Config` option `:page_warming` can change the number of pages to warm, specify which pages, or disable warming per site
  - Only start reachable sites on boot to save resources
  - Warn when a site defined in the router is not reachable
  - Add `Beacon.Plug` for consistent rendering when using Page Variants
  - `mix beacon.install` now adds `Beacon.Plug` to host app Router

### Fixes
  - Rename arg from `name` to `tag_name` in dynamic_tag component
  - Remove self dependency on ErrorPage module
  - Allow `:admin` source for BeaconAssigns in unpublished Pages

### Chores
  - Isolate dynamic function calls

### Documentation
  - Add Deployment Topologies guide

## 0.2.2 (2024-11-17)

### Fixes
  - Do not duplicate default beacon.webp media asset
  - Load resources on dev.exs script

### Chores
  - Improve `Beacon.apply_mfa/4` error output

## 0.2.1 (2024-11-14)

### Fixes
  - Fix site scoping for media asset path/url
  - Serve media library assets inside aliased scopes
  - Only reset cache and route table for published pages

### Documentation
  - Fix identation on install guide
  - Add upgrade guide from pre-rc to v0.1

### Chores
  - Rename asset URL from `__beacon_assets__` to `__beacon_media__` to avoid conflicts
  - Expose option `:root_layout` in `beacon_site`

## 0.2.0 (2024-11-08)

### Enhancements
  - Introduce `Beacon.ErrorHandler` to load resources and dependencies
  - Add `beacon.gen.tailwind_config` task to generate a custom Tailwind config
  - Add `beacon.gen.site` task to generate new sites
  - Rework `beacon.install` with Igniter to be composable
  - Introduce config `:tailwind_css`

### Documentation
  - Create recipe Protect Pages with Basic Auth
  - Update docs to use the new tasks created with Igniter
  - Update Deploy to Fly.io guide to use a release step to copy files into the release
  - Create recipe Reuse app.css

### Chore
  - Only subscribe to page changes on `:live` sites

## 0.1.4 (2024-10-31)

### Fixes
  - Fix Page and Layout publish on cluster environments
  - Skip dependency `:vix` v0.31.0 due to a bug to open files
  - Fix page title not updating on page patch

### Chores
  - TailwindCompiler - increase timeout to 4 minutes when waiting to generate template files

## 0.1.3 (2024-10-29)

### Enhancements
 - Auto populate Media beacon.webp to be used on components

### Fixes
 - Exclude the node modules from Tailwind content #622 by @anu788
 - Allow to patch (navigate patching the content) to another site

## 0.1.2 (2024-10-23)

### Fixes
  - [Content/Component] - Validate attr opts and slot opts to avoid invalid state and compilation errors

## 0.1.1 (2024-10-22)

### Enhancements
  - Support Phoenix LiveView v1.0.0-rc.7

### Documentation
  - Link to latest version
  - Guide for `on_mount` and `handle_info` - #599 by @djcarpe

## 0.1.0 (2024-10-09)

### Breaking Changes
  - Require minimum Elixir v1.14.0
  - Require minimun `:mdex` v0.2.0
  - Removed config `:skip_boot?` in favor of `:mode` which can be `:live`, `:testing`, and `:manual` (defaults to `:live`) - the major difference between then is that live loads all modules and broadcasts all messages, testing only does that when it makes sense for tests (for example it does reload modules on fixtures), and manual does pretty much nothing, it's useful to seed data or to test specific scenarios where you need total control over Beacon.Loader

### Enhancements
  - Add `Beacon.Test` that provides testing utilities to use on host apps
  - Add `Beacon.Test.Fixtures` to expose fixtures to seed test data, the same used by Beacon itself
  - Reload modules synchronously on `testing` mode
  - Leverage `:manual` mode during boot to avoid unnecessary calls to Tailwind compiler, speeding up the whole process to start sites
  - Enable Markdown options: `:footnotes`, `:multiline_block_quotes`, `:shortcodes` (emojis), `:underline`, `:relaxed_tasklist_matching`, and `:relaxed_autolinks`.
    See https://docs.rs/comrak/latest/comrak/struct.ExtensionOptions.html and https://docs.rs/comrak/latest/comrak/struct.ParseOptions.html for more info.
  - Added Shared Info Handlers (`info_handle` callbacks) - 578 by @ddink

### Fixes
  - Remove unnecessary `:plug_cowboy` dependency
  - [Heroicons] Namespace the vendorized module as `Beacon.Heroicons` to avoid conflicts

### Documentation
  - Added "Testing" recipe to demonstrate usage of `Beacon.Test`
  - Added guide to customize the Markdown options
  - Added guide on how to embed tweets using the Twitter JS api

## 0.1.0-rc.2 (2024-09-20)

### Breaking Changes
  - Renamed component `.icon` to `.heroicon` to make it explicit that it's rendering Heroicons and also to avoid future conflicts
  - Require minimum Gettext v0.26 to use the new backend module
  - Default `:sort` option value in `Content.list_pages/2` changed from `:title` to `:path`

### Fixes
  - [Components] Bring back the `.icon` (heroicon) component using https://hex.pm/packages/heroicons instead of a Tailwind plugin that depends on the unavailable `fs` API
  - [Media Library] Guard against invalid values for `:sort` option in `MediaLibrary.list_assets/2`
  - [Content] Guard against invalid values for `:sort` option in `Content.list_layouts/2`
  - [Content] Guard against invalid values for `:sort` option in `Content.list_pages/2`
  - [HEEx Decoder] Handle attr values with `nil` values, for example the `defer` in script tags

### Documentation
  - Updated Heroicons recipes to reflect changes on configuration and naming

## 0.1.0-rc.1 (2024-08-27)

### Enhancements
  - Added Shared Event Handlers which are global event handlers shared among all pages.
    That's a simple model to work with where a layout, component, or multiple pages may share the same event handler,
    for example a newsletter subscription form in a component called in a layout doesn't need to duplicate the same
    event handler in all pages.

### Breaking Changes
  - Removed Page Event Handlers in favor of Shared Event Handlers.
    With Shared Event Handlers, it doesn't make sense to have page event handlers unless overriding becomes a neccessity.
    The data is automatically migrated in a best-effort way, duplicated event handler names (from multiple pages) are
    consolidated into a single shared event handler. See the migration `V002` for more info.
  - Removed "page event handlers" in `Content` API in favor of "event handlers" (removed the prefix `page`),
    for example: `update_event_handler_for_page -> create_event_handler` and `change_page_event_handler -> change_event_handler`.

## Fixes
  - Display parsed page title on live renders

## 0.1.0-rc.0 (2024-08-02)

### Enhancements
  - Loader to fetch resources from DB and compile modules
  - Media Library to upload and serve images and other media
    - Built-in Repo (DB) and S3 storage
    - Post-process images to optimized .webp format
  - Error Page to handle failures and display custom pages
    - Pre-defined 404 and 500 pages
  - Components
    - Pre-defined set of default components
    - Support attrs and slots
    - Support for Elixir and HEEx parts
  - Layouts
    - Pre-defined default layout
    - Meta tags
    - Resource links
    - Revisions
  - Pages
    - Pre-defined default home page
    - Meta tags
    - Schema.org support
    - Events (handle_event)
    - Revisions
  - Snippets (liquid template)
    - Page title
    - Meta tags
  - Stylesheets
  - Live Data to define and manage assigns at runtime
    - Support Elixir and text content
  - Custom Page fields to extend the Page schema
  - Router helper `~p` to generate paths with site prefixes
  - Content management through the `Beacon.Content` API
  - A/B Variants
  - TailwindCSS compiler
  - `@beacon` read-only assign
  - mix task `beacon.install` to bootstrap a new Beacon site
  - Lifecycle hooks to inject custom logic into multiple layers of the process<|MERGE_RESOLUTION|>--- conflicted
+++ resolved
@@ -3,14 +3,8 @@
 ## Unreleased
 
 ### Enhancements
-<<<<<<< HEAD
   - Added support for user-defined JS Hooks
-=======
-
   - Added `--host` option for `mix beacon.gen.site` to serve your site at an alternative domain
-
-### Fixes
->>>>>>> 78c0fef0
 
 ### Fixes
   - Fixed a bug where MediaLibrary could check for file contents on the wrong node in multi-node deployments
