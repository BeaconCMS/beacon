# Changelog

## Unreleased

<<<<<<< HEAD
### Enhancements
  - Beacon will now automatically generate a `sitemap.xml` for each `beacon_site` defined in the Router
  - Add macro `beacon_sitemap_index` for use in the Router to serve a sitemap index
=======
### Doc

  - Add missing instructions on Upgrade Guide v0.3.0 where to place the Beacon tuple

### Chore

  - Exclude Dialyzer files from package
>>>>>>> 6b050855

## 0.3.1 (2024-12-10)

### Fixes
  - Avoid unloading imported dynamic Components modules without a replacement

## 0.3.0 (2024-12-05)

### Enhancements
  - Support Phoenix LiveView 1.0
  - Add `Beacon.Plug` in the `:beacon` pipeline
  - Generate sites in the main host app alias to allow mixing routes
  - Introduce global process lock for Loader Workers, preventing multiple workers from
    attempting to compile the same module simultaneously
  - Page Warming - Beacon will now eagerly load a small number of pages (default 10) at boot time for SEO
  - `Beacon.Config` option `:page_warming` can change the number of pages to warm, specify which pages, or disable warming per site
  - Only start reachable sites on boot to save resources
  - Warn when a site defined in the router is not reachable
  - Add `Beacon.Plug` for consistent rendering when using Page Variants
  - `mix beacon.install` now adds `Beacon.Plug` to host app Router

### Fixes
  - Rename arg from `name` to `tag_name` in dynamic_tag component
  - Remove self dependency on ErrorPage module
  - Allow `:admin` source for BeaconAssigns in unpublished Pages

### Chores
  - Isolate dynamic function calls

### Documentation
  - Add Deployment Topologies guide

## 0.2.2 (2024-11-17)

### Fixes
  - Do not duplicate default beacon.webp media asset
  - Load resources on dev.exs script

### Chores
  - Improve `Beacon.apply_mfa/4` error output

## 0.2.1 (2024-11-14)

### Fixes
  - Fix site scoping for media asset path/url
  - Serve media library assets inside aliased scopes
  - Only reset cache and route table for published pages

### Documentation
  - Fix identation on install guide
  - Add upgrade guide from pre-rc to v0.1

### Chores
  - Rename asset URL from `__beacon_assets__` to `__beacon_media__` to avoid conflicts
  - Expose option `:root_layout` in `beacon_site`

## 0.2.0 (2024-11-08)

### Enhancements
  - Introduce `Beacon.ErrorHandler` to load resources and dependencies
  - Add `beacon.gen.tailwind_config` task to generate a custom Tailwind config
  - Add `beacon.gen.site` task to generate new sites
  - Rework `beacon.install` with Igniter to be composable
  - Introduce config `:tailwind_css`

### Documentation
  - Create recipe Protect Pages with Basic Auth
  - Update docs to use the new tasks created with Igniter
  - Update Deploy to Fly.io guide to use a release step to copy files into the release
  - Create recipe Reuse app.css

### Chore
  - Only subscribe to page changes on `:live` sites

## 0.1.4 (2024-10-31)

### Fixes
  - Fix Page and Layout publish on cluster environments
  - Skip dependency `:vix` v0.31.0 due to a bug to open files
  - Fix page title not updating on page patch

### Chores
  - TailwindCompiler - increase timeout to 4 minutes when waiting to generate template files

## 0.1.3 (2024-10-29)

### Enhancements
 - Auto populate Media beacon.webp to be used on components

### Fixes
 - Exclude the node modules from Tailwind content #622 by @anu788
 - Allow to patch (navigate patching the content) to another site

## 0.1.2 (2024-10-23)

### Fixes
  - [Content/Component] - Validate attr opts and slot opts to avoid invalid state and compilation errors

## 0.1.1 (2024-10-22)

### Enhancements
  - Support Phoenix LiveView v1.0.0-rc.7

### Documentation
  - Link to latest version
  - Guide for `on_mount` and `handle_info` - #599 by @djcarpe

## 0.1.0 (2024-10-09)

### Breaking Changes
  - Require minimum Elixir v1.14.0
  - Require minimun `:mdex` v0.2.0
  - Removed config `:skip_boot?` in favor of `:mode` which can be `:live`, `:testing`, and `:manual` (defaults to `:live`) - the major difference between then is that live loads all modules and broadcasts all messages, testing only does that when it makes sense for tests (for example it does reload modules on fixtures), and manual does pretty much nothing, it's useful to seed data or to test specific scenarios where you need total control over Beacon.Loader

### Enhancements
  - Add `Beacon.Test` that provides testing utilities to use on host apps
  - Add `Beacon.Test.Fixtures` to expose fixtures to seed test data, the same used by Beacon itself
  - Reload modules synchronously on `testing` mode
  - Leverage `:manual` mode during boot to avoid unnecessary calls to Tailwind compiler, speeding up the whole process to start sites
  - Enable Markdown options: `:footnotes`, `:multiline_block_quotes`, `:shortcodes` (emojis), `:underline`, `:relaxed_tasklist_matching`, and `:relaxed_autolinks`.
    See https://docs.rs/comrak/latest/comrak/struct.ExtensionOptions.html and https://docs.rs/comrak/latest/comrak/struct.ParseOptions.html for more info.
  - Added Shared Info Handlers (`info_handle` callbacks) - 578 by @ddink

### Fixes
  - Remove unnecessary `:plug_cowboy` dependency
  - [Heroicons] Namespace the vendorized module as `Beacon.Heroicons` to avoid conflicts

### Documentation
  - Added "Testing" recipe to demonstrate usage of `Beacon.Test`
  - Added guide to customize the Markdown options
  - Added guide on how to embed tweets using the Twitter JS api

## 0.1.0-rc.2 (2024-09-20)

### Breaking Changes
  - Renamed component `.icon` to `.heroicon` to make it explicit that it's rendering Heroicons and also to avoid future conflicts
  - Require minimum Gettext v0.26 to use the new backend module
  - Default `:sort` option value in `Content.list_pages/2` changed from `:title` to `:path`

### Fixes
  - [Components] Bring back the `.icon` (heroicon) component using https://hex.pm/packages/heroicons instead of a Tailwind plugin that depends on the unavailable `fs` API
  - [Media Library] Guard against invalid values for `:sort` option in `MediaLibrary.list_assets/2`
  - [Content] Guard against invalid values for `:sort` option in `Content.list_layouts/2`
  - [Content] Guard against invalid values for `:sort` option in `Content.list_pages/2`
  - [HEEx Decoder] Handle attr values with `nil` values, for example the `defer` in script tags

### Documentation
  - Updated Heroicons recipes to reflect changes on configuration and naming

## 0.1.0-rc.1 (2024-08-27)

### Enhancements
  - Added Shared Event Handlers which are global event handlers shared among all pages.
    That's a simple model to work with where a layout, component, or multiple pages may share the same event handler,
    for example a newsletter subscription form in a component called in a layout doesn't need to duplicate the same
    event handler in all pages.

### Breaking Changes
  - Removed Page Event Handlers in favor of Shared Event Handlers.
    With Shared Event Handlers, it doesn't make sense to have page event handlers unless overriding becomes a neccessity.
    The data is automatically migrated in a best-effort way, duplicated event handler names (from multiple pages) are
    consolidated into a single shared event handler. See the migration `V002` for more info.
  - Removed "page event handlers" in `Content` API in favor of "event handlers" (removed the prefix `page`),
    for example: `update_event_handler_for_page -> create_event_handler` and `change_page_event_handler -> change_event_handler`.

## Fixes
  - Display parsed page title on live renders

## 0.1.0-rc.0 (2024-08-02)

### Enhancements
  - Loader to fetch resources from DB and compile modules
  - Media Library to upload and serve images and other media
    - Built-in Repo (DB) and S3 storage
    - Post-process images to optimized .webp format
  - Error Page to handle failures and display custom pages
    - Pre-defined 404 and 500 pages
  - Components
    - Pre-defined set of default components
    - Support attrs and slots
    - Support for Elixir and HEEx parts
  - Layouts
    - Pre-defined default layout
    - Meta tags
    - Resource links
    - Revisions
  - Pages
    - Pre-defined default home page
    - Meta tags
    - Schema.org support
    - Events (handle_event)
    - Revisions
  - Snippets (liquid template)
    - Page title
    - Meta tags
  - Stylesheets
  - Live Data to define and manage assigns at runtime
    - Support Elixir and text content
  - Custom Page fields to extend the Page schema
  - Router helper `~p` to generate paths with site prefixes
  - Content management through the `Beacon.Content` API
  - A/B Variants
  - TailwindCSS compiler
  - `@beacon` read-only assign
  - mix task `beacon.install` to bootstrap a new Beacon site
  - Lifecycle hooks to inject custom logic into multiple layers of the process<|MERGE_RESOLUTION|>--- conflicted
+++ resolved
@@ -2,19 +2,16 @@
 
 ## Unreleased
 
-<<<<<<< HEAD
 ### Enhancements
   - Beacon will now automatically generate a `sitemap.xml` for each `beacon_site` defined in the Router
   - Add macro `beacon_sitemap_index` for use in the Router to serve a sitemap index
-=======
+
 ### Doc
-
   - Add missing instructions on Upgrade Guide v0.3.0 where to place the Beacon tuple
 
 ### Chore
-
   - Exclude Dialyzer files from package
->>>>>>> 6b050855
+
 
 ## 0.3.1 (2024-12-10)
 
