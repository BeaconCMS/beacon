# Changelog

## Unreleased

<<<<<<< HEAD
=======
## 0.2.1 (2024-11-14)

### Fixes
  - Fix site scoping for media asset path/url
  - Serve media library assets inside aliased scopes
  - Only reset cache and route table for published pages

### Documentation
  - Fix identation on install guide
  - Add upgrade guide from pre-rc to v0.1

### Chores
  - Rename asset URL from `__beacon_assets__` to `__beacon_media__` to avoid conflicts
  - Expose option `:root_layout` in `beacon_site`

>>>>>>> abd1e57a
## 0.2.0 (2024-11-08)

### Enhancements
  - Introduce `Beacon.ErrorHandler` to load resources and dependencies
  - Add `beacon.gen.tailwind_config` task to generate a custom Tailwind config
  - Add `beacon.gen.site` task to generate new sites
  - Rework `beacon.install` with Igniter to be composable
  - Introduce config `:tailwind_css`

### Documentation
  - Create recipe Protect Pages with Basic Auth
  - Update docs to use the new tasks created with Igniter
  - Update Deploy to Fly.io guide to use a release step to copy files into the release
  - Create recipe Reuse app.css

### Chore
  - Only subscribe to page changes on `:live` sites

## 0.1.4 (2024-10-31)

### Fixes
  - Fix Page and Layout publish on cluster environments
  - Skip dependency `:vix` v0.31.0 due to a bug to open files
  - Fix page title not updating on page patch

### Chores
  - TailwindCompiler - increase timeout to 4 minutes when waiting to generate template files

## 0.1.3 (2024-10-29)

### Enhancements
 - Auto populate Media beacon.webp to be used on components

### Fixes
 - Exclude the node modules from Tailwind content #622 by @anu788
 - Allow to patch (navigate patching the content) to another site

## 0.1.2 (2024-10-23)

### Fixes
  - [Content/Component] - Validate attr opts and slot opts to avoid invalid state and compilation errors

## 0.1.1 (2024-10-22)

### Enhancements
  - Support Phoenix LiveView v1.0.0-rc.7

### Documentation
  - Link to latest version
  - Guide for `on_mount` and `handle_info` - #599 by @djcarpe

## 0.1.0 (2024-10-09)

### Breaking Changes
  - Require minimum Elixir v1.14.0
  - Require minimun `:mdex` v0.2.0
  - Removed config `:skip_boot?` in favor of `:mode` which can be `:live`, `:testing`, and `:manual` (defaults to `:live`) - the major difference between then is that live loads all modules and broadcasts all messages, testing only does that when it makes sense for tests (for example it does reload modules on fixtures), and manual does pretty much nothing, it's useful to seed data or to test specific scenarios where you need total control over Beacon.Loader

### Enhancements
  - Add `Beacon.Test` that provides testing utilities to use on host apps
  - Add `Beacon.Test.Fixtures` to expose fixtures to seed test data, the same used by Beacon itself
  - Reload modules synchronously on `testing` mode
  - Leverage `:manual` mode during boot to avoid unnecessary calls to Tailwind compiler, speeding up the whole process to start sites
  - Enable Markdown options: `:footnotes`, `:multiline_block_quotes`, `:shortcodes` (emojis), `:underline`, `:relaxed_tasklist_matching`, and `:relaxed_autolinks`.
    See https://docs.rs/comrak/latest/comrak/struct.ExtensionOptions.html and https://docs.rs/comrak/latest/comrak/struct.ParseOptions.html for more info.
  - Added Shared Info Handlers (`info_handle` callbacks) - 578 by @ddink

### Fixes
  - Remove unnecessary `:plug_cowboy` dependency
  - [Heroicons] Namespace the vendorized module as `Beacon.Heroicons` to avoid conflicts

### Documentation
  - Added "Testing" recipe to demonstrate usage of `Beacon.Test`
  - Added guide to customize the Markdown options
  - Added guide on how to embed tweets using the Twitter JS api

## 0.1.0-rc.2 (2024-09-20)

### Breaking Changes
  - Renamed component `.icon` to `.heroicon` to make it explicit that it's rendering Heroicons and also to avoid future conflicts
  - Require minimum Gettext v0.26 to use the new backend module
  - Default `:sort` option value in `Content.list_pages/2` changed from `:title` to `:path`

### Fixes
  - [Components] Bring back the `.icon` (heroicon) component using https://hex.pm/packages/heroicons instead of a Tailwind plugin that depends on the unavailable `fs` API
  - [Media Library] Guard against invalid values for `:sort` option in `MediaLibrary.list_assets/2`
  - [Content] Guard against invalid values for `:sort` option in `Content.list_layouts/2`
  - [Content] Guard against invalid values for `:sort` option in `Content.list_pages/2`
  - [HEEx Decoder] Handle attr values with `nil` values, for example the `defer` in script tags

### Documentation
  - Updated Heroicons recipes to reflect changes on configuration and naming

## 0.1.0-rc.1 (2024-08-27)

### Enhancements
  - Added Shared Event Handlers which are global event handlers shared among all pages.
    That's a simple model to work with where a layout, component, or multiple pages may share the same event handler,
    for example a newsletter subscription form in a component called in a layout doesn't need to duplicate the same
    event handler in all pages.

### Breaking Changes
  - Removed Page Event Handlers in favor of Shared Event Handlers.
    With Shared Event Handlers, it doesn't make sense to have page event handlers unless overriding becomes a neccessity.
    The data is automatically migrated in a best-effort way, duplicated event handler names (from multiple pages) are
    consolidated into a single shared event handler. See the migration `V002` for more info.
  - Removed "page event handlers" in `Content` API in favor of "event handlers" (removed the prefix `page`),
    for example: `update_event_handler_for_page -> create_event_handler` and `change_page_event_handler -> change_event_handler`.

## Fixes
  - Display parsed page title on live renders

## 0.1.0-rc.0 (2024-08-02)

### Enhancements
  - Loader to fetch resources from DB and compile modules
  - Media Library to upload and serve images and other media
    - Built-in Repo (DB) and S3 storage
    - Post-process images to optimized .webp format
  - Error Page to handle failures and display custom pages
    - Pre-defined 404 and 500 pages
  - Components
    - Pre-defined set of default components
    - Support attrs and slots
    - Support for Elixir and HEEx parts
  - Layouts
    - Pre-defined default layout
    - Meta tags
    - Resource links
    - Revisions
  - Pages
    - Pre-defined default home page
    - Meta tags
    - Schema.org support
    - Events (handle_event)
    - Revisions
  - Snippets (liquid template)
    - Page title
    - Meta tags
  - Stylesheets
  - Live Data to define and manage assigns at runtime
    - Support Elixir and text content
  - Custom Page fields to extend the Page schema
  - Router helper `~p` to generate paths with site prefixes
  - Content management through the `Beacon.Content` API
  - A/B Variants
  - TailwindCSS compiler
  - `@beacon` read-only assign
  - mix task `beacon.install` to bootstrap a new Beacon site
  - Lifecycle hooks to inject custom logic into multiple layers of the process<|MERGE_RESOLUTION|>--- conflicted
+++ resolved
@@ -1,9 +1,5 @@
 # Changelog
 
-## Unreleased
-
-<<<<<<< HEAD
-=======
 ## 0.2.1 (2024-11-14)
 
 ### Fixes
@@ -19,7 +15,6 @@
   - Rename asset URL from `__beacon_assets__` to `__beacon_media__` to avoid conflicts
   - Expose option `:root_layout` in `beacon_site`
 
->>>>>>> abd1e57a
 ## 0.2.0 (2024-11-08)
 
 ### Enhancements
