# Changelog

## Unreleased

### Enhancements
<<<<<<< HEAD
  - Beacon will now automatically generate a `sitemap.xml` for each `beacon_site` defined in the Router
  - Add macro `beacon_sitemap_index` for use in the Router to serve a sitemap index

## 0.3.3 (2024-12-13)

### Fixes
=======
  - Added support for user-defined JS Hooks
  - Added `--host` option for `mix beacon.gen.site` to serve your site at an alternative domain

### Fixes
  - Fixed a bug where MediaLibrary could check for file contents on the wrong node in multi-node deployments

### Breaking Changes

  - `beacon.install` - removed command aliases `-s` and `-p`
  - `beacon.gen.site` - removed command aliases `-s` and `-p`
  - `beacon.gen.tailwind_config` - removed command alias `-s`

## 0.3.3 (2024-12-13)

### Fixes
>>>>>>> 86c9ffd2
  - Support LiveView v1.0.1
  - Fix variant roll changing when fetching assets

## 0.3.2 (2024-12-11)

### Fixes
  - Make the logic to find reachable sites less strict
  - Prevent components module reloading in manual mode

### Doc
  - Add missing instructions on Upgrade Guide v0.3.0 where to place the Beacon tuple

### Chore
  - Exclude Dialyzer files from package

## 0.3.1 (2024-12-10)

### Fixes
  - Avoid unloading imported dynamic Components modules without a replacement

## 0.3.0 (2024-12-05)

### Enhancements
  - Support Phoenix LiveView 1.0
  - Add `Beacon.Plug` in the `:beacon` pipeline
  - Generate sites in the main host app alias to allow mixing routes
  - Introduce global process lock for Loader Workers, preventing multiple workers from
    attempting to compile the same module simultaneously
  - Page Warming - Beacon will now eagerly load a small number of pages (default 10) at boot time for SEO
  - `Beacon.Config` option `:page_warming` can change the number of pages to warm, specify which pages, or disable warming per site
  - Only start reachable sites on boot to save resources
  - Warn when a site defined in the router is not reachable
  - Add `Beacon.Plug` for consistent rendering when using Page Variants
  - `mix beacon.install` now adds `Beacon.Plug` to host app Router

### Fixes
  - Rename arg from `name` to `tag_name` in dynamic_tag component
  - Remove self dependency on ErrorPage module
  - Allow `:admin` source for BeaconAssigns in unpublished Pages

### Chores
  - Isolate dynamic function calls

### Documentation
  - Add Deployment Topologies guide

## 0.2.2 (2024-11-17)

### Fixes
  - Do not duplicate default beacon.webp media asset
  - Load resources on dev.exs script

### Chores
  - Improve `Beacon.apply_mfa/4` error output

## 0.2.1 (2024-11-14)

### Fixes
  - Fix site scoping for media asset path/url
  - Serve media library assets inside aliased scopes
  - Only reset cache and route table for published pages

### Documentation
  - Fix identation on install guide
  - Add upgrade guide from pre-rc to v0.1

### Chores
  - Rename asset URL from `__beacon_assets__` to `__beacon_media__` to avoid conflicts
  - Expose option `:root_layout` in `beacon_site`

## 0.2.0 (2024-11-08)

### Enhancements
  - Introduce `Beacon.ErrorHandler` to load resources and dependencies
  - Add `beacon.gen.tailwind_config` task to generate a custom Tailwind config
  - Add `beacon.gen.site` task to generate new sites
  - Rework `beacon.install` with Igniter to be composable
  - Introduce config `:tailwind_css`

### Documentation
  - Create recipe Protect Pages with Basic Auth
  - Update docs to use the new tasks created with Igniter
  - Update Deploy to Fly.io guide to use a release step to copy files into the release
  - Create recipe Reuse app.css

### Chore
  - Only subscribe to page changes on `:live` sites

## 0.1.4 (2024-10-31)

### Fixes
  - Fix Page and Layout publish on cluster environments
  - Skip dependency `:vix` v0.31.0 due to a bug to open files
  - Fix page title not updating on page patch

### Chores
  - TailwindCompiler - increase timeout to 4 minutes when waiting to generate template files

## 0.1.3 (2024-10-29)

### Enhancements
 - Auto populate Media beacon.webp to be used on components

### Fixes
 - Exclude the node modules from Tailwind content #622 by @anu788
 - Allow to patch (navigate patching the content) to another site

## 0.1.2 (2024-10-23)

### Fixes
  - [Content/Component] - Validate attr opts and slot opts to avoid invalid state and compilation errors

## 0.1.1 (2024-10-22)

### Enhancements
  - Support Phoenix LiveView v1.0.0-rc.7

### Documentation
  - Link to latest version
  - Guide for `on_mount` and `handle_info` - #599 by @djcarpe

## 0.1.0 (2024-10-09)

### Breaking Changes
  - Require minimum Elixir v1.14.0
  - Require minimun `:mdex` v0.2.0
  - Removed config `:skip_boot?` in favor of `:mode` which can be `:live`, `:testing`, and `:manual` (defaults to `:live`) - the major difference between then is that live loads all modules and broadcasts all messages, testing only does that when it makes sense for tests (for example it does reload modules on fixtures), and manual does pretty much nothing, it's useful to seed data or to test specific scenarios where you need total control over Beacon.Loader

### Enhancements
  - Add `Beacon.Test` that provides testing utilities to use on host apps
  - Add `Beacon.Test.Fixtures` to expose fixtures to seed test data, the same used by Beacon itself
  - Reload modules synchronously on `testing` mode
  - Leverage `:manual` mode during boot to avoid unnecessary calls to Tailwind compiler, speeding up the whole process to start sites
  - Enable Markdown options: `:footnotes`, `:multiline_block_quotes`, `:shortcodes` (emojis), `:underline`, `:relaxed_tasklist_matching`, and `:relaxed_autolinks`.
    See https://docs.rs/comrak/latest/comrak/struct.ExtensionOptions.html and https://docs.rs/comrak/latest/comrak/struct.ParseOptions.html for more info.
  - Added Shared Info Handlers (`info_handle` callbacks) - 578 by @ddink

### Fixes
  - Remove unnecessary `:plug_cowboy` dependency
  - [Heroicons] Namespace the vendorized module as `Beacon.Heroicons` to avoid conflicts

### Documentation
  - Added "Testing" recipe to demonstrate usage of `Beacon.Test`
  - Added guide to customize the Markdown options
  - Added guide on how to embed tweets using the Twitter JS api

## 0.1.0-rc.2 (2024-09-20)

### Breaking Changes
  - Renamed component `.icon` to `.heroicon` to make it explicit that it's rendering Heroicons and also to avoid future conflicts
  - Require minimum Gettext v0.26 to use the new backend module
  - Default `:sort` option value in `Content.list_pages/2` changed from `:title` to `:path`

### Fixes
  - [Components] Bring back the `.icon` (heroicon) component using https://hex.pm/packages/heroicons instead of a Tailwind plugin that depends on the unavailable `fs` API
  - [Media Library] Guard against invalid values for `:sort` option in `MediaLibrary.list_assets/2`
  - [Content] Guard against invalid values for `:sort` option in `Content.list_layouts/2`
  - [Content] Guard against invalid values for `:sort` option in `Content.list_pages/2`
  - [HEEx Decoder] Handle attr values with `nil` values, for example the `defer` in script tags

### Documentation
  - Updated Heroicons recipes to reflect changes on configuration and naming

## 0.1.0-rc.1 (2024-08-27)

### Enhancements
  - Added Shared Event Handlers which are global event handlers shared among all pages.
    That's a simple model to work with where a layout, component, or multiple pages may share the same event handler,
    for example a newsletter subscription form in a component called in a layout doesn't need to duplicate the same
    event handler in all pages.

### Breaking Changes
  - Removed Page Event Handlers in favor of Shared Event Handlers.
    With Shared Event Handlers, it doesn't make sense to have page event handlers unless overriding becomes a neccessity.
    The data is automatically migrated in a best-effort way, duplicated event handler names (from multiple pages) are
    consolidated into a single shared event handler. See the migration `V002` for more info.
  - Removed "page event handlers" in `Content` API in favor of "event handlers" (removed the prefix `page`),
    for example: `update_event_handler_for_page -> create_event_handler` and `change_page_event_handler -> change_event_handler`.

## Fixes
  - Display parsed page title on live renders

## 0.1.0-rc.0 (2024-08-02)

### Enhancements
  - Loader to fetch resources from DB and compile modules
  - Media Library to upload and serve images and other media
    - Built-in Repo (DB) and S3 storage
    - Post-process images to optimized .webp format
  - Error Page to handle failures and display custom pages
    - Pre-defined 404 and 500 pages
  - Components
    - Pre-defined set of default components
    - Support attrs and slots
    - Support for Elixir and HEEx parts
  - Layouts
    - Pre-defined default layout
    - Meta tags
    - Resource links
    - Revisions
  - Pages
    - Pre-defined default home page
    - Meta tags
    - Schema.org support
    - Events (handle_event)
    - Revisions
  - Snippets (liquid template)
    - Page title
    - Meta tags
  - Stylesheets
  - Live Data to define and manage assigns at runtime
    - Support Elixir and text content
  - Custom Page fields to extend the Page schema
  - Router helper `~p` to generate paths with site prefixes
  - Content management through the `Beacon.Content` API
  - A/B Variants
  - TailwindCSS compiler
  - `@beacon` read-only assign
  - mix task `beacon.install` to bootstrap a new Beacon site
  - Lifecycle hooks to inject custom logic into multiple layers of the process<|MERGE_RESOLUTION|>--- conflicted
+++ resolved
@@ -3,14 +3,8 @@
 ## Unreleased
 
 ### Enhancements
-<<<<<<< HEAD
   - Beacon will now automatically generate a `sitemap.xml` for each `beacon_site` defined in the Router
   - Add macro `beacon_sitemap_index` for use in the Router to serve a sitemap index
-
-## 0.3.3 (2024-12-13)
-
-### Fixes
-=======
   - Added support for user-defined JS Hooks
   - Added `--host` option for `mix beacon.gen.site` to serve your site at an alternative domain
 
@@ -18,7 +12,6 @@
   - Fixed a bug where MediaLibrary could check for file contents on the wrong node in multi-node deployments
 
 ### Breaking Changes
-
   - `beacon.install` - removed command aliases `-s` and `-p`
   - `beacon.gen.site` - removed command aliases `-s` and `-p`
   - `beacon.gen.tailwind_config` - removed command alias `-s`
@@ -26,7 +19,6 @@
 ## 0.3.3 (2024-12-13)
 
 ### Fixes
->>>>>>> 86c9ffd2
   - Support LiveView v1.0.1
   - Fix variant roll changing when fetching assets
 
