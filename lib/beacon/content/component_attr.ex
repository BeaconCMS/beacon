defmodule Beacon.Content.ComponentAttr do
  @moduledoc false

  use Beacon.Schema

  alias Beacon.Content.Component

  @type t :: %__MODULE__{}

  schema "beacon_component_attrs" do
    field :name, :string
    field :type, :string
    field :struct_name, :string
    field :opts, Beacon.Types.Binary, default: []

    belongs_to :component, Component

    timestamps()
  end

  @doc false
  def changeset(component_attr, attrs, component_attr_names \\ []) do
    reserved_names = ["inner_block"]

    component_attr
    |> cast(attrs, [:id, :name, :type, :struct_name, :opts, :component_id])
    |> validate_required([:name, :type])
    |> validate_format(:name, ~r/^[a-zA-Z0-9_!?]+$/, message: "can only contain letters, numbers, and underscores")
<<<<<<< HEAD
    |> validate_if_struct_name_required()
    |> validate_struct_name()
    |> validate_non_empty_examples_opts()
    |> validate_non_empty_values_opts()
    |> validate_equivalent_options()
    |> validate_default_opts_is_in_values_opts()
    |> validate_type_and_values_opts()
    |> validate_type_and_default_opts()
    |> validate_struct_name_and_default_opts()
    |> validate_type_and_examples_opts()
  end

  def validate_if_struct_name_required(changeset) do
    type = get_field(changeset, :type)
    struct_name = get_field(changeset, :struct_name)

    if type == "struct" and is_nil(struct_name) do
      add_error(changeset, :struct_name, "is required when type is 'struct'")
    else
      changeset
    end
  end

  def validate_struct_name(changeset) do
    struct_name = get_field(changeset, :struct_name)

    if struct_name do
      loaded = [struct_name] |> Module.concat() |> :erlang.module_loaded()

      if loaded do
        changeset
      else
        add_error(changeset, :struct_name, "the struct #{struct_name} is undefined")
      end
    else
      changeset
    end
=======
    |> validate_exclusion(:name, reserved_names)
    |> validate_unique_component_attr_names(component_attr_names)
    |> Component.validate_if_struct_name_required()
    |> Component.validate_struct_name()
    |> Component.validate_non_empty_examples_opts()
    |> Component.validate_non_empty_values_opts()
    |> Component.validate_equivalent_options()
    |> Component.validate_default_opts_is_in_values_opts()
    |> Component.validate_type_and_values_opts()
    |> Component.validate_type_and_default_opts()
    |> Component.validate_struct_name_and_default_opts()
    |> Component.validate_type_and_examples_opts()
>>>>>>> fded64b4
  end

  @doc false
  def validate_unique_component_attr_names(changeset, component_attr_names) do
    name = get_field(changeset, :name)

    if name in component_attr_names do
      add_error(changeset, :name, "a duplicate attribute with name '#{name}' already exists")
    else
      changeset
    end
  end
end<|MERGE_RESOLUTION|>--- conflicted
+++ resolved
@@ -26,45 +26,6 @@
     |> cast(attrs, [:id, :name, :type, :struct_name, :opts, :component_id])
     |> validate_required([:name, :type])
     |> validate_format(:name, ~r/^[a-zA-Z0-9_!?]+$/, message: "can only contain letters, numbers, and underscores")
-<<<<<<< HEAD
-    |> validate_if_struct_name_required()
-    |> validate_struct_name()
-    |> validate_non_empty_examples_opts()
-    |> validate_non_empty_values_opts()
-    |> validate_equivalent_options()
-    |> validate_default_opts_is_in_values_opts()
-    |> validate_type_and_values_opts()
-    |> validate_type_and_default_opts()
-    |> validate_struct_name_and_default_opts()
-    |> validate_type_and_examples_opts()
-  end
-
-  def validate_if_struct_name_required(changeset) do
-    type = get_field(changeset, :type)
-    struct_name = get_field(changeset, :struct_name)
-
-    if type == "struct" and is_nil(struct_name) do
-      add_error(changeset, :struct_name, "is required when type is 'struct'")
-    else
-      changeset
-    end
-  end
-
-  def validate_struct_name(changeset) do
-    struct_name = get_field(changeset, :struct_name)
-
-    if struct_name do
-      loaded = [struct_name] |> Module.concat() |> :erlang.module_loaded()
-
-      if loaded do
-        changeset
-      else
-        add_error(changeset, :struct_name, "the struct #{struct_name} is undefined")
-      end
-    else
-      changeset
-    end
-=======
     |> validate_exclusion(:name, reserved_names)
     |> validate_unique_component_attr_names(component_attr_names)
     |> Component.validate_if_struct_name_required()
@@ -77,7 +38,6 @@
     |> Component.validate_type_and_default_opts()
     |> Component.validate_struct_name_and_default_opts()
     |> Component.validate_type_and_examples_opts()
->>>>>>> fded64b4
   end
 
   @doc false
