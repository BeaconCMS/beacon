--- conflicted
+++ resolved
@@ -13,14 +13,10 @@
 
   use Beacon.Schema
 
-<<<<<<< HEAD
-  @categories [:data, :element, :media]
-=======
   alias Beacon.Content.ComponentAttr
   alias Beacon.Content.ComponentSlot
 
-  @categories [:nav, :header, :sign_in, :sign_up, :stats, :footer, :basic, :other]
->>>>>>> 679f06e1
+  @categories [:data, :element, :media]
 
   @type t :: %__MODULE__{}
 
@@ -28,12 +24,8 @@
     field :site, Beacon.Types.Site
     field :name, :string
     field :body, :string
-<<<<<<< HEAD
+    field :template, :string
     field :category, Ecto.Enum, values: @categories, default: :element
-=======
-    field :template, :string
-    field :category, Ecto.Enum, values: @categories, default: :other
->>>>>>> 679f06e1
     field :thumbnail, :string
 
     has_many :attrs, ComponentAttr, on_replace: :delete
