--- conflicted
+++ resolved
@@ -36,18 +36,13 @@
     |> IO.iodata_to_binary()
   end
 
-<<<<<<< HEAD
-  def fetch(site) do
-    case :ets.match(:beacon_assets, {{site, :js}, {:_, :_, :"$1"}}) do
-=======
-  def fetch(version \\ :brotli)
-  def fetch(:brotli), do: do_fetch({:_, :_, :"$1", :_})
-  def fetch(:gzip), do: do_fetch({:_, :_, :_, :"$1"})
-  def fetch(:deflate), do: do_fetch({:_, :"$1", :_, :_})
+  def fetch(site, version \\ :brotli)
+  def fetch(site, :brotli), do: do_fetch(site, {:_, :_, :"$1", :_})
+  def fetch(site, :gzip), do: do_fetch(site, {:_, :_, :_, :"$1"})
+  def fetch(site, :deflate), do: do_fetch(site, {:_, :"$1", :_, :_})
 
-  defp do_fetch(guard) do
-    case :ets.match(:beacon_assets, {:js, guard}) do
->>>>>>> 6e69859a
+  defp do_fetch(site, guard) do
+    case :ets.match(:beacon_assets, {{site, :js}, guard}) do
       [[js]] -> js
       _ -> "// JS not found"
     end
@@ -56,13 +51,6 @@
   def load!(site) do
     js = build(site)
 
-<<<<<<< HEAD
-    case ExBrotli.compress(js) do
-      {:ok, compressed} ->
-        hash = Base.encode16(:crypto.hash(:md5, js), case: :lower)
-        true = :ets.insert(:beacon_assets, {{site, :js}, {hash, js, compressed}})
-        :ok
-=======
     hash = Base.encode16(:crypto.hash(:md5, js), case: :lower)
 
     brotli =
@@ -72,22 +60,16 @@
       end
 
     gzip = :zlib.gzip(js)
->>>>>>> 6e69859a
 
-    if :ets.insert(:beacon_assets, {:js, {hash, js, brotli, gzip}}) do
+    if :ets.insert(:beacon_assets, {{site, :js}, {hash, js, brotli, gzip}}) do
       :ok
     else
       raise Beacon.LoaderError, "failed to compress js"
     end
   end
 
-<<<<<<< HEAD
   def current_hash(site) do
-    case :ets.match(:beacon_assets, {{site, :js}, {:"$1", :_, :_}}) do
-=======
-  def current_hash do
-    case :ets.match(:beacon_assets, {:js, {:"$1", :_, :_, :_}}) do
->>>>>>> 6e69859a
+    case :ets.match(:beacon_assets, {{site, :js}, {:"$1", :_, :_, :_}}) do
       [[hash]] -> hash
       _ -> nil
     end
