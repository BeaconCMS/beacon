defmodule Beacon.Loader do
  @moduledoc false

  use GenServer
  require Logger
  alias Beacon.Content
  alias Beacon.Loader
  alias Beacon.PubSub
  alias Beacon.RouterServer

  def start_link(config) do
    GenServer.start_link(__MODULE__, config, name: name(config.site))
  end

  def name(site) do
    Beacon.Registry.via({site, __MODULE__})
  end

  def modules_table_name(site) do
    String.to_atom("beacon_modules_#{site}")
  end

  def resources_table_name(site) do
    String.to_atom("beacon_resources_#{site}")
  end

  def init(config) do
    :ets.new(modules_table_name(config.site), [:ordered_set, :named_table, :public, read_concurrency: true])
    :ets.new(resources_table_name(config.site), [:ordered_set, :named_table, :public, read_concurrency: true])

    if Beacon.Config.env_test?() do
      {:ok, config}
    else
      {:ok, config, {:continue, :async_init}}
    end
  end

  def terminate(_reason, config) do
    :ets.delete(modules_table_name(config.site))
    :ets.delete(resources_table_name(config.site))
    :ok
  end

  defp worker(site) do
    supervisor = Beacon.Registry.via({site, Beacon.LoaderSupervisor})
    config = %{site: site}

    case DynamicSupervisor.start_child(supervisor, {Beacon.Loader.Worker, config}) do
      {:ok, pid} ->
        pid

      # this should never happen so that's not a rescuable error
      error ->
        raise """
        failed to start a loader worker

          Got: #{inspect(error)}

        """
    end
  end

  # Client

  def module_name(site, resource) do
    site_hash = :md5 |> :crypto.hash(Atom.to_string(site)) |> Base.encode16(case: :lower)
    Module.concat([BeaconWeb.LiveRenderer, "#{site_hash}", "#{resource}"])
  end

  def ping(site) do
    GenServer.call(worker(site), :ping)
  end

  def add_module(site, module, {_md5, _error, _diagnostics} = metadata) when is_atom(site) do
    :ets.insert(modules_table_name(site), {module, metadata})
    :ok
  end

  def lookup_module(site, module) when is_atom(site) do
    match = {module, :_}
    guards = []
    body = [:"$_"]

    case :ets.select(modules_table_name(site), [{match, guards, body}]) do
      [match] -> match
      _ -> nil
    end
  end

  def dump_modules(site) when is_atom(site) do
    site |> modules_table_name() |> :ets.match(:"$1") |> List.flatten()
  end

  def populate_default_components(site) do
    GenServer.call(worker(site), :populate_default_components)
  end

<<<<<<< HEAD
  # TODO: replace my_component in favor of https://github.com/BeaconCMS/beacon/issues/84
  @doc false
  def load_components(site) do
    ComponentModuleLoader.load_components(site, Content.list_components(site, per_page: :infinity, preloads: [:attrs, :slots]))
    :ok
=======
  def populate_default_layouts(site) do
    GenServer.call(worker(site), :populate_default_layouts)
>>>>>>> 46147338
  end

  def populate_default_error_pages(site) do
    GenServer.call(worker(site), :populate_default_error_pages)
  end

  def reload_runtime_js(site) do
    GenServer.call(worker(site), :reload_runtime_js, :timer.minutes(5))
  end

  def reload_runtime_css(site) do
    GenServer.call(worker(site), :reload_runtime_css, :timer.minutes(5))
  end

  def fetch_snippets_module(site) do
    maybe_reload(Loader.Snippets.module_name(site), fn -> reload_snippets_module(site) end)
  end

  def fetch_components_module(site) do
    maybe_reload(Loader.Components.module_name(site), fn -> reload_components_module(site) end)
  end

  def fetch_live_data_module(site) do
    maybe_reload(Loader.LiveData.module_name(site), fn -> reload_live_data_module(site) end)
  end

  def fetch_error_page_module(site) do
    maybe_reload(Loader.ErrorPage.module_name(site), fn -> reload_error_page_module(site) end)
  end

  def fetch_stylesheet_module(site) do
    maybe_reload(Loader.Stylesheet.module_name(site), fn -> reload_stylesheet_module(site) end)
  end

  def fetch_layouts_modules(site) do
    Enum.map(Content.list_published_layouts(site), fn layout ->
      fetch_layout_module(layout.site, layout.id)
    end)
  end

  def fetch_layout_module(site, layout_id) do
    maybe_reload(Loader.Layout.module_name(site, layout_id), fn -> reload_layout_module(site, layout_id) end)
  end

  def fetch_pages_modules(site) do
    Enum.map(Content.list_published_pages(site, per_page: :infinity), fn page ->
      fetch_page_module(page.site, page.id)
    end)
  end

  def fetch_page_module(site, page_id) do
    maybe_reload(Loader.Page.module_name(site, page_id), fn -> reload_page_module(site, page_id) end)
  end

  def reload_snippets_module(site) do
    GenServer.call(worker(site), :reload_snippets_module)
  end

  def reload_components_module(site) do
    GenServer.call(worker(site), :reload_components_module)
  end

  def reload_live_data_module(site) do
    GenServer.call(worker(site), :reload_live_data_module)
  end

  def reload_error_page_module(site) do
    GenServer.call(worker(site), :reload_error_page_module)
  end

  def reload_stylesheet_module(site) do
    GenServer.call(worker(site), :reload_stylesheet_module)
  end

  def reload_layouts_modules(site) do
    Enum.map(Content.list_published_layouts(site), &reload_layout_module(&1.site, &1.id))
  end

  def reload_layout_module(site, layout_id) do
    GenServer.call(worker(site), {:reload_layout_module, layout_id})
  end

  def reload_pages_modules(site, opts \\ []) do
    per_page = Keyword.get(opts, :per_page, :infinity)
    Enum.map(Content.list_published_pages(site, per_page: per_page), &reload_page_module(&1.site, &1.id))
  end

  def reload_page_module(site, page_id) do
    GenServer.call(worker(site), {:reload_page_module, page_id})
  end

  def unload_page_module(site, page_id) do
    GenServer.call(worker(site), {:unload_page_module, page_id})
  end

  defp maybe_reload(module, reload_fun) do
    if :erlang.module_loaded(module) do
      module
    else
      reload_fun.()
    end
  end

  # Server

  def handle_continue(:async_init, config) do
    %{site: site} = config

    PubSub.subscribe_to_layouts(site)
    PubSub.subscribe_to_pages(site)
    PubSub.subscribe_to_content(site)

    {:noreply, config}
  end

  def handle_info({:layout_published, %{site: site, id: id}}, config) do
    reload_layout_module(site, id)
    reload_runtime_css(site)
    {:noreply, config}
  end

  def handle_info({:page_published, %{site: site, id: id}}, config) do
    reload_page_module(site, id)
    reload_runtime_css(site)
    {:noreply, config}
  end

  def handle_info({:pages_published, site, pages}, config) do
    for %{id: id} <- pages do
      reload_page_module(site, id)
    end

    reload_runtime_css(site)

    {:noreply, config}
  end

  def handle_info({:page_unpublished, %{site: site, id: id, path: path}}, config) do
    RouterServer.del_page(site, path)
    unload_page_module(site, id)
    {:noreply, config}
  end

  def handle_info({:content_updated, :stylesheet, %{site: site}}, config) do
    reload_stylesheet_module(site)
    reload_runtime_css(site)
    {:noreply, config}
  end

  def handle_info({:content_updated, :snippet_helper, %{site: site}}, config) do
    reload_snippets_module(site)
    reload_runtime_css(site)
    {:noreply, config}
  end

  def handle_info({:content_updated, :error_page, %{site: site}}, config) do
    reload_error_page_module(site)
    reload_runtime_css(site)
    {:noreply, config}
  end

  def handle_info({:content_updated, :component, %{site: site}}, config) do
    reload_components_module(site)
    reload_runtime_css(site)
    {:noreply, config}
  end

  def handle_info({:content_updated, :live_data, %{site: site}}, config) do
    reload_live_data_module(site)
    reload_runtime_css(site)
    {:noreply, config}
  end

  def handle_info(msg, config) do
    raise inspect(msg)
    Logger.warning("Beacon.Loader can not handle the message: #{inspect(msg)}")
    {:noreply, config}
  end
end<|MERGE_RESOLUTION|>--- conflicted
+++ resolved
@@ -95,16 +95,8 @@
     GenServer.call(worker(site), :populate_default_components)
   end
 
-<<<<<<< HEAD
-  # TODO: replace my_component in favor of https://github.com/BeaconCMS/beacon/issues/84
-  @doc false
-  def load_components(site) do
-    ComponentModuleLoader.load_components(site, Content.list_components(site, per_page: :infinity, preloads: [:attrs, :slots]))
-    :ok
-=======
   def populate_default_layouts(site) do
     GenServer.call(worker(site), :populate_default_layouts)
->>>>>>> 46147338
   end
 
   def populate_default_error_pages(site) do
