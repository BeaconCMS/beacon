--- conflicted
+++ resolved
@@ -61,17 +61,7 @@
         subscribe_to_events(site)
       end
 
-<<<<<<< HEAD
-      PubSub.subscribe_to_layouts(site)
-      PubSub.subscribe_to_pages(site)
-      PubSub.subscribe_to_components(site)
-      PubSub.subscribe_to_error_pages(site)
-      PubSub.subscribe_to_live_data(site)
-
-      {:ok, config}
-=======
       {:noreply, config}
->>>>>>> 1f07ee18
     end
   end
 
@@ -80,6 +70,7 @@
     PubSub.subscribe_to_pages(site)
     PubSub.subscribe_to_components(site)
     PubSub.subscribe_to_error_pages(site)
+    PubSub.subscribe_to_live_data(site)
   end
 
   defp populate_default_components(nil), do: :skip
