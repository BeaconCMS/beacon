--- conflicted
+++ resolved
@@ -15,11 +15,8 @@
 
   alias Beacon.Content
   alias Beacon.Loader.ComponentModuleLoader
-<<<<<<< HEAD
   alias Beacon.Loader.DataSourceModuleLoader
-=======
   alias Beacon.Loader.ErrorPageModuleLoader
->>>>>>> cbe3bf74
   alias Beacon.Loader.LayoutModuleLoader
   alias Beacon.Loader.PageModuleLoader
   alias Beacon.Loader.SnippetModuleLoader
@@ -65,17 +62,11 @@
         :ok = load_site_from_db(site)
       end
 
-<<<<<<< HEAD
-    PubSub.subscribe_to_layouts(config.site)
-    PubSub.subscribe_to_pages(config.site)
-    PubSub.subscribe_to_components(config.site)
-    PubSub.subscribe_to_live_data(config.site)
-=======
       PubSub.subscribe_to_layouts(site)
       PubSub.subscribe_to_pages(site)
       PubSub.subscribe_to_components(site)
       PubSub.subscribe_to_error_pages(site)
->>>>>>> cbe3bf74
+      PubSub.subscribe_to_live_data(site)
 
       {:ok, config}
     end
@@ -143,11 +134,7 @@
          :ok <- load_snippet_helpers(site),
          :ok <- load_layouts(site),
          :ok <- load_pages(site),
-<<<<<<< HEAD
          :ok <- load_data_source(site) do
-=======
-         :ok <- load_error_pages(site) do
->>>>>>> cbe3bf74
       :ok
     else
       _ -> raise Beacon.LoaderError, message: "failed to load resources for site #{site}"
@@ -257,14 +244,14 @@
     :ok
   end
 
-<<<<<<< HEAD
-  defp load_data_source(site) do
-    DataSourceModuleLoader.load_data_source(site, Content.live_data_for_site(site))
-=======
   defp load_error_pages(site) do
     error_pages = Content.list_error_pages(site, preloads: [:layout])
     ErrorPageModuleLoader.load_error_pages!(error_pages, site)
->>>>>>> cbe3bf74
+    :ok
+  end
+
+  defp load_data_source(site) do
+    DataSourceModuleLoader.load_data_source(site, Content.live_data_for_site(site))
     :ok
   end
 
@@ -279,13 +266,13 @@
   end
 
   @doc false
-<<<<<<< HEAD
+  def error_module_for_site(site) do
+    module_for_site(site, "ErrorPages")
+  end
+
+  @doc false
   def data_source_module_for_site(site) do
     module_for_site(site, "DataSource")
-=======
-  def error_module_for_site(site) do
-    module_for_site(site, "ErrorPages")
->>>>>>> cbe3bf74
   end
 
   @doc false
