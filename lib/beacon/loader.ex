defmodule Beacon.Loader do
  @moduledoc false

  use GenServer
  require Logger
  alias Beacon.Content
  alias Beacon.Loader
  alias Beacon.PubSub
  alias Beacon.RouterServer

  @timeout :timer.seconds(15)

  def start_link(config) do
    GenServer.start_link(__MODULE__, config, name: name(config.site))
  end

  def name(site) do
    Beacon.Registry.via({site, __MODULE__})
  end

  def modules_table_name(site) do
    String.to_atom("beacon_modules_#{site}")
  end

  def resources_table_name(site) do
    String.to_atom("beacon_resources_#{site}")
  end

  def init(config) do
    :ets.new(modules_table_name(config.site), [:ordered_set, :named_table, :public, read_concurrency: true])
    :ets.new(resources_table_name(config.site), [:ordered_set, :named_table, :public, read_concurrency: true])

    if Beacon.Config.env_test?() do
      {:ok, config}
    else
      {:ok, config, {:continue, :async_init}}
    end
  end

  def terminate(_reason, config) do
    :ets.delete(modules_table_name(config.site))
    :ets.delete(resources_table_name(config.site))
    :ok
  end

  defp worker(site) do
    supervisor = Beacon.Registry.via({site, Beacon.LoaderSupervisor})
    config = %{site: site}

    case DynamicSupervisor.start_child(supervisor, {Beacon.Loader.Worker, config}) do
      {:ok, pid} ->
        pid

      # this should never happen so that's not a rescuable error
      error ->
        raise """
        failed to start a loader worker

          Got: #{inspect(error)}

        """
    end
  end

  # Client

  def module_name(site, resource) do
    site_hash = :md5 |> :crypto.hash(Atom.to_string(site)) |> Base.encode16(case: :lower)
    Module.concat([Beacon.Web.LiveRenderer, "#{site_hash}", "#{resource}"])
  end

  def ping(site) do
    GenServer.call(worker(site), :ping, @timeout)
  end

  def add_module(site, module, {_md5, _error, _diagnostics} = metadata) when is_atom(site) do
    :ets.insert(modules_table_name(site), {module, metadata})
    :ok
  end

  def lookup_module(site, module) when is_atom(site) do
    match = {module, :_}
    guards = []
    body = [:"$_"]

    case :ets.select(modules_table_name(site), [{match, guards, body}]) do
      [match] -> match
      _ -> nil
    end
  end

  def dump_modules(site) when is_atom(site) do
    site |> modules_table_name() |> :ets.match(:"$1") |> List.flatten()
  end

  def populate_default_components(site) do
    GenServer.call(worker(site), :populate_default_components, @timeout)
  end

  def populate_default_layouts(site) do
    GenServer.call(worker(site), :populate_default_layouts, @timeout)
  end

  def populate_default_error_pages(site) do
    GenServer.call(worker(site), :populate_default_error_pages, @timeout)
  end

  def populate_default_home_page(site) do
    GenServer.call(worker(site), :populate_default_home_page, @timeout)
  end

  def reload_runtime_js(site) do
    GenServer.call(worker(site), :reload_runtime_js, :timer.minutes(2))
  end

  def reload_runtime_css(site) do
    GenServer.call(worker(site), :reload_runtime_css, :timer.minutes(2))
  end

  def fetch_snippets_module(site) do
    Loader.Snippets.module_name(site)
  end

  def fetch_routes_module(site) do
    Loader.Routes.module_name(site)
  end

  def fetch_components_module(site) do
    Loader.Components.module_name(site)
  end

  def fetch_live_data_module(site) do
    Loader.LiveData.module_name(site)
  end

  def fetch_error_page_module(site) do
    Loader.ErrorPage.module_name(site)
  end

  def fetch_stylesheet_module(site) do
    Loader.Stylesheet.module_name(site)
  end

  def fetch_event_handlers_module(site) do
    Loader.EventHandlers.module_name(site)
  end

  def fetch_layouts_modules(site) do
    Enum.map(Content.list_published_layouts(site), fn layout ->
      fetch_layout_module(layout.site, layout.id)
    end)
  end

  def fetch_layout_module(site, layout_id) do
    Loader.Layout.module_name(site, layout_id)
  end

  def fetch_pages_modules(site) do
    Enum.map(Content.list_published_pages(site, per_page: :infinity), fn page ->
      fetch_page_module(page.site, page.id)
    end)
  end

  def fetch_page_module(site, page_id) do
    Loader.Page.module_name(site, page_id)
  end

  def fetch_info_handlers_module(site) do
    Loader.InfoHandlers.module_name(site)
  end

  def maybe_reload_page_module(site, page_id) do
    maybe_reload(Loader.Page.module_name(site, page_id), fn -> reload_page_module(site, page_id) end)
  end

  def reload_snippets_module(site) do
    GenServer.call(worker(site), :reload_snippets_module, @timeout)
  end

  def reload_routes_module(site) do
    GenServer.call(worker(site), :reload_routes_module, @timeout)
  end

  def reload_components_module(site) do
    GenServer.call(worker(site), :reload_components_module, @timeout)
  end

  def reload_live_data_module(site) do
    GenServer.call(worker(site), :reload_live_data_module, @timeout)
  end

  def reload_error_page_module(site) do
    GenServer.call(worker(site), :reload_error_page_module, @timeout)
  end

  def reload_stylesheet_module(site) do
    GenServer.call(worker(site), :reload_stylesheet_module, @timeout)
  end

  def reload_event_handlers_module(site) do
    GenServer.call(worker(site), :reload_event_handlers_module, @timeout)
  end

  def reload_layouts_modules(site) do
    Enum.map(Content.list_published_layouts(site), &reload_layout_module(&1.site, &1.id))
  end

  def reload_layout_module(site, layout_id) do
    GenServer.call(worker(site), {:reload_layout_module, layout_id}, @timeout)
  end

  def reload_pages_modules(site, opts \\ []) do
    per_page = Keyword.get(opts, :per_page, :infinity)
    Enum.map(Content.list_published_pages(site, per_page: per_page), &reload_page_module(&1.site, &1.id))
  end

  def reload_page_module(site, page_id) do
    GenServer.call(worker(site), {:reload_page_module, page_id}, @timeout)
  end

  def unload_page_module(site, page_id) do
    GenServer.call(worker(site), {:unload_page_module, page_id}, @timeout)
  end

  def reload_info_handlers_module(site) do
    GenServer.call(worker(site), :reload_info_handlers_module, @timeout)
  end

  defp maybe_reload(module, reload_fun) do
    if :erlang.module_loaded(module) do
      {:ok, module}
    else
      reload_fun.()
    end
  end

  # Server

  def handle_continue(:async_init, config) do
    %{site: site} = config

    PubSub.subscribe_to_layouts(site)
    PubSub.subscribe_to_pages(site)
    PubSub.subscribe_to_content(site)

    {:noreply, config}
  end

  def handle_info({:layout_published, %{site: site, id: id}}, config) do
    reload_layout_module(site, id)
    reload_runtime_css(site)
    {:noreply, config}
  end

  def handle_info({:page_published, %{site: site, id: id}}, config) do
    reload_page_module(site, id)
    reload_runtime_css(site)
    {:noreply, config}
  end

  def handle_info({:pages_published, site, pages}, config) do
    for %{id: id} <- pages do
      reload_page_module(site, id)
    end

    reload_runtime_css(site)

    {:noreply, config}
  end

  def handle_info({:page_unpublished, %{site: site, id: id, path: path}}, config) do
    RouterServer.del_page(site, path)
    unload_page_module(site, id)
    {:noreply, config}
  end

  def handle_info({:content_updated, :stylesheet, %{site: site}}, config) do
    reload_stylesheet_module(site)
    reload_runtime_css(site)
    {:noreply, config}
  end

  def handle_info({:content_updated, :snippet_helper, %{site: site}}, config) do
    reload_snippets_module(site)
    reload_runtime_css(site)
    {:noreply, config}
  end

  def handle_info({:content_updated, :error_page, %{site: site}}, config) do
    reload_error_page_module(site)
    reload_runtime_css(site)
    {:noreply, config}
  end

  def handle_info({:content_updated, :component, %{site: site}}, config) do
    reload_components_module(site)
    reload_runtime_css(site)
    {:noreply, config}
  end

  def handle_info({:content_updated, :live_data, %{site: site}}, config) do
    reload_live_data_module(site)
    reload_runtime_css(site)
    {:noreply, config}
  end

<<<<<<< HEAD
  def handle_info({:content_updated, :info_handler, %{site: site}}, config) do
    reload_info_handlers_module(site)
=======
  def handle_info({:content_updated, :event_handler, %{site: site}}, config) do
    reload_event_handlers_module(site)
>>>>>>> 2ee21c47
    {:noreply, config}
  end

  def handle_info(msg, config) do
    raise inspect(msg)
    Logger.warning("Beacon.Loader can not handle the message: #{inspect(msg)}")
    {:noreply, config}
  end
end<|MERGE_RESOLUTION|>--- conflicted
+++ resolved
@@ -304,13 +304,13 @@
     {:noreply, config}
   end
 
-<<<<<<< HEAD
   def handle_info({:content_updated, :info_handler, %{site: site}}, config) do
     reload_info_handlers_module(site)
-=======
+    {:noreply, config}
+  end
+  
   def handle_info({:content_updated, :event_handler, %{site: site}}, config) do
     reload_event_handlers_module(site)
->>>>>>> 2ee21c47
     {:noreply, config}
   end
 
