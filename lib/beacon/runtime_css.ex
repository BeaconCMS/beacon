--- conflicted
+++ resolved
@@ -9,11 +9,6 @@
 
   @callback compile!(Layout.t(), keyword()) :: String.t()
 
-<<<<<<< HEAD
-  @default_compiler Beacon.TailwindCompiler
-
-=======
->>>>>>> 61e77800
   @doc """
   Compiles CSS and outputs it as a string.
   There are intermediate `tmp` files for now, due to how Tailwind CSS works.
