defmodule Beacon do
  @moduledoc """
  Beacon is a Content Management System for [Phoenix LiveView](https://github.com/phoenixframework/phoenix_live_view).

  * Rendering pages fast.
  * Reloading content at runtime.
  * Reduced resources usage and scalability.
  * Integration with existing Phoenix applications.

  You can build virtually any type of website with Beacon, from a simple blog to a complex business site.

  Following are the main APIs provided by Beacon. You can find out more information on the module documentation of each one of those modules:

  * `Beacon.Config` - configuration of sites.
  * `Beacon.Router` - mount one or more sites into the router of your Phoenix application.
  * `Beacon.Lifecycle` - inject custom logic into Beacon lifecycle to change how pages are loaded an rendred, and more.
  * `Beacon.Content` - manage content as layouts, pages, page variants, snippets, and more.
  * `Beacon.MediaLibrary` - upload images, videos, and documents that can be used in your content.
  * `Beacon.Test` - testings utilities.

  Get started with [your first site](https://hexdocs.pm/beacon/your-first-site.html) and check out the guides for more information.

  """

  @doc false
  use Supervisor

  alias Beacon.Config

  require Logger

  @doc """
  Start `Beacon` and a supervisor for each site, which will load all layouts, pages, components, and so on.

  You must include the `Beacon` supervisor on each application that you want it loaded. For a single Phoenix application
  that would go in the `children` list on the file `lib/my_app/application.ex`. For Umbrella apps you can have
  multiple apps running Beacon, suppose your project has 3 apps: core (regular app), blog (phoenix app), and marketing (phoenix app)
  and you want to load one Beacon instance on each Phoenix app, so you would include `Beacon` in the list of `children` applications
  in both blog and marketing applications with their own `:sites` configuration.

  Note that each Beacon instance may have multiple sites and each site loads in its own supervisor. That gives you the
  flexibility to plan your architecture from simple to complex environments. For example, you can have a single site
  serving all pages in a single Phoenix application or you can create a new site to isolate a landing page for a marketing
  campaign that may receive too much traffic.

  ## Options

  Each site in `:sites` may have its own configuration, see all available options at `Beacon.Config.new/1`.

  ## Examples

      # config.exs or runtime.exs
      config :my_app, Beacon,
        sites: [
          [site: :my_site, endpoint: MyAppWeb.Endpoint]
        ]

      # lib/my_app/application.ex
      def start(_type, _args) do
        children = [
          MyApp.Repo,
          {Phoenix.PubSub, name: MyApp.PubSub},
          {Beacon, Application.fetch_env!(:my_app, Beacon)}, # <- added Beacon here
          MyAppWeb.Endpoint
        ]

        opts = [strategy: :one_for_one, name: MyApp.Supervisor]
        Supervisor.start_link(children, opts)
      end

  """
  def start_link(opts) when is_list(opts) do
    Supervisor.start_link(__MODULE__, opts, name: __MODULE__)
  end

  @impl true
  def init(opts) do
    sites =
      Keyword.get(opts, :sites) ||
        Logger.warning("Beacon will be started with no sites configured. See `Beacon.start_link/1` for more info.")

    # TODO: pubsub per site?
    # children = [
    #   {Phoenix.PubSub, name: Beacon.PubSub}
    # ]

    :pg.start_link(:beacon_cluster)

    children = Enum.map(sites, &site_child_spec/1)
    Supervisor.init(children, strategy: :one_for_one)
  end

  defp site_child_spec(%Beacon.Config{} = config) do
    Supervisor.child_spec({Beacon.SiteSupervisor, config}, id: config.site)
  end

  defp site_child_spec(opts) do
    opts
    |> Config.new()
    |> site_child_spec()
  end

  @doc """
  Boot a site.

  It will restart the Site Supervisor if it's already running, otherwise it will start it in the main Beacon Supervisor.

  This function is not necessary to be called in most cases, as Beacon will automatically boot all sites when it starts,
  but in some cases where a site is started with the `:manual` mode, you may want to call this function to boot the site
  in the `:live` mode to active resource loading and PubSub events broadcasting.
  """
<<<<<<< HEAD
  @spec boot(Beacon.Types.Site.t()) :: :ok
  def boot(site) when is_atom(site) do
    Beacon.Boot.init(site)

    # JUST TESTING
    config = Beacon.Config.fetch!(site)
    Beacon.RouterServer.handle_continue(:async_init, config)
    Beacon.Loader.handle_continue(:async_init, config)
    # ** (Beacon.RuntimeError) failed to call :"Elixir.Beacon.Web.LiveRenderer.e77989ed21758e78331b20e477fc5582.Snippets".author_name/1
    Beacon.Loader.load_snippets_module(site)

    :ok
=======
  @spec boot(Beacon.Config.t()) :: Supervisor.on_start_child()
  def boot(%Beacon.Config{} = config) do
    site = config.site
    Supervisor.terminate_child(__MODULE__, site)
    Supervisor.delete_child(__MODULE__, site)
    spec = site_child_spec(config)
    Supervisor.start_child(__MODULE__, spec)
>>>>>>> 325fa216
  end

  @tailwind_version "3.4.4"
  @doc false
  def tailwind_version, do: @tailwind_version

  @doc false
  def safe_code_check!(site, code) do
    if Beacon.Config.fetch!(site).safe_code_check do
      SafeCode.Validator.validate!(code, extra_function_validators: Beacon.SafeCodeImpl)
    end
  end

  @doc false
  # This should always be used when calling dynamic modules to provide better error messages
  def apply_mfa(module, function, args, opts \\ []) when is_atom(module) and is_atom(function) and is_list(args) and is_list(opts) do
    apply(module, function, args)
  rescue
    error ->
      context = Keyword.get(opts, :context, nil)

      reraise Beacon.RuntimeError,
              [message: apply_mfa_error_message(module, function, args, nil, context, error)],
              __STACKTRACE__
  end

  defp apply_mfa_error_message(module, function, args, reason, context, error) do
    mfa = Exception.format_mfa(module, function, length(args))
    summary = "failed to call #{mfa} with args: #{inspect(List.flatten(args))}"
    reason = if reason, do: "reason: #{reason}"
    context = if context, do: "context: #{inspect(context)}"
    error = if error, do: Exception.message(error)

    lines = for line <- [summary, reason, context, error], line != nil, do: line
    Enum.join(lines, "\n\n")
  end
end<|MERGE_RESOLUTION|>--- conflicted
+++ resolved
@@ -109,20 +109,6 @@
   but in some cases where a site is started with the `:manual` mode, you may want to call this function to boot the site
   in the `:live` mode to active resource loading and PubSub events broadcasting.
   """
-<<<<<<< HEAD
-  @spec boot(Beacon.Types.Site.t()) :: :ok
-  def boot(site) when is_atom(site) do
-    Beacon.Boot.init(site)
-
-    # JUST TESTING
-    config = Beacon.Config.fetch!(site)
-    Beacon.RouterServer.handle_continue(:async_init, config)
-    Beacon.Loader.handle_continue(:async_init, config)
-    # ** (Beacon.RuntimeError) failed to call :"Elixir.Beacon.Web.LiveRenderer.e77989ed21758e78331b20e477fc5582.Snippets".author_name/1
-    Beacon.Loader.load_snippets_module(site)
-
-    :ok
-=======
   @spec boot(Beacon.Config.t()) :: Supervisor.on_start_child()
   def boot(%Beacon.Config{} = config) do
     site = config.site
@@ -130,7 +116,6 @@
     Supervisor.delete_child(__MODULE__, site)
     spec = site_child_spec(config)
     Supervisor.start_child(__MODULE__, spec)
->>>>>>> 325fa216
   end
 
   @tailwind_version "3.4.4"
