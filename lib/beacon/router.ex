# https://github.com/phoenixframework/phoenix_live_dashboard/blob/3d78c73721ae8db2e501abf51fcc1f7796be0649/lib/phoenix/live_dashboard/router.ex

defmodule Beacon.Router do
  @moduledoc """
  Provides routing helpers to instantiate sites, admin interface, or api endpoints.

  In your app router, add `import Beacon.Router` and call one the of the available macros.
  """

  @doc """
  Routes for a beacon site.

  ## Examples

      defmodule MyAppWeb.Router do
        use Phoenix.Router
        import Beacon.Router

        scope "/", MyAppWeb do
          pipe_through :browser
          beacon_site "/blog", site: :blog
        end
      end

  Note that you may have multiple sites in the same scope or
  separated in multiple scopes, which allows you to pipe
  your sites through custom pipelines, for eg is your site
  requires some sort of authentication:

      scope "/protected", MyAppWeb do
          pipe_through :browser
          pipe_through :auth
          beacon_site "/sales", site: :stats
        end
      end

  ## Options

<<<<<<< HEAD
    * `:name` (required) - identify your site name.
    * `:data_source` (optional) - module that implements `Beacon.DataSource` to provide assigns to pages.
    * `:live_socket_path` (optional) - path to live view socket, defaults to `/live`.
    * `:tailwind_config` (optional) - path to a custom tailwind config, defaults to `Path.join(Application.app_dir(:beacon, "priv"), "tailwind.config.js.eex")`.
      Note that this config file must be a EEx template and include `<%= @beacon_content %>` in the `content` section, see `Beacon.TailwindCompiler` for more info.

=======
    * `:site` (required) `t:Beacon.Config.site/0` - register your site with a unique name,
      note that has to be the same name used for configuration, see `Beacon.Config` for more info.
>>>>>>> 61e77800
  """
  defmacro beacon_site(path, opts \\ []) do
    quote bind_quoted: binding() do
      scope path, BeaconWeb do
        {session_name, session_opts} = Beacon.Router.__options__(opts)

        live_session session_name, session_opts do
          get "/beacon_assets/:asset", MediaLibraryController, :show
          live "/*path", PageLive, :path
        end
      end

      unless Module.get_attribute(__MODULE__, :beacon_static_defined) do
        Module.put_attribute(__MODULE__, :beacon_static_defined, true)

        scope "/beacon_static", as: false, alias: false do
          get "/*resource", BeaconWeb.BeaconStaticController, only: [:index]
        end
      end

      @beacon_site opts[:site]
      def __beacon_site__, do: @beacon_site

      @beacon_site_prefix Phoenix.Router.scoped_path(__MODULE__, path)
      def __beacon_site_prefix__, do: @beacon_site_prefix
    end
  end

  @doc false
  def __options__(opts) do
    {site, _opts} = Keyword.pop(opts, :site)

    site =
      if site && is_atom(opts[:site]) do
        opts[:site]
      else
        raise ArgumentError, ":site must be an atom, got: #{inspect(opts[:site])}"
      end

    {
      # TODO: sanitize and format session name
      String.to_atom("beacon_#{site}"),
      [
        session: %{"beacon_site" => site},
        root_layout: {BeaconWeb.Layouts, :runtime}
      ]
    }
  end

  @doc """
  Admin routes.
  """
  defmacro beacon_admin(path) do
    quote bind_quoted: binding() do
      scope path, BeaconWeb.Admin do
        import Phoenix.LiveView.Router, only: [live: 3, live_session: 3]

        live_session :beacon_admin, root_layout: {BeaconWeb.Layouts, :admin} do
          live "/", HomeLive.Index, :index
          live "/pages", PageLive.Index, :index
          live "/pages/new", PageLive.Index, :new
          live "/page_editor/:id", PageEditorLive, :edit
          live "/media_library", MediaLibraryLive.Index, :index
          live "/media_library/upload", MediaLibraryLive.Index, :upload
        end
      end

      unless Module.get_attribute(__MODULE__, :beacon_static_defined) do
        Module.put_attribute(__MODULE__, :beacon_static_defined, true)

        scope "/beacon_static", as: false, alias: false do
          get "/*resource", BeaconWeb.BeaconStaticController, only: [:index]
        end
      end

      @beacon_admin_prefix Phoenix.Router.scoped_path(__MODULE__, path)
      def __beacon_admin_prefix__, do: @beacon_admin_prefix
    end
  end

  @doc """
  API routes.
  """
  defmacro beacon_api(path) do
    quote bind_quoted: binding() do
      scope path, BeaconWeb.AdminApi do
        import Phoenix.Router, only: [get: 3, post: 3, put: 3]

        get "/pages", PageController, :index
        get "/pages/:id", PageController, :show
        post "/pages", PageController, :create
        put "/pages/:id", PageController, :update_page_pending
        post "/pages/:id/publish", PageController, :publish

        get "/layouts", LayoutController, :index
        get "/layouts/:id", LayoutController, :show
      end
    end
  end

  # TODO: secure cross site assets
  @doc """
  Router helper to resolve asset path for sites.

  ## Examples

      scope "/" do
        beacon_site "/", site: :my_site
      end

      iex> beacon_asset_path(beacon_attrs, "logo.jpg")
      "/beacon_assets/log.jpg?site=my_site"


      scope "/parent" do
        scope "/nested" do
          beacon_site "/my_site", site: :my_site
        end
      end

      iex> beacon_asset_path(beacon_attrs, "logo.jpg")
      "/parent/nested/my_site/beacon_assets/logo.jpg?site=my_site"

  Note that `@beacon_attrs` assign is injected and available in pages automatically.
  """
  @spec beacon_asset_path(Beacon.BeaconAttrs.t(), Path.t()) :: String.t()
  def beacon_asset_path(beacon_attrs, file_name) do
    site = beacon_attrs.router.__beacon_site__()
    sanitize_path(beacon_attrs.router.__beacon_site_prefix__() <> "/beacon_assets/#{file_name}?site=#{site}")
  end

  @doc """
  Router helper to generate admin paths relative to the current scope.

  ## Examples

      scope "/" do
        beacon_admin "/admin"
      end

      iex> beacon_admin_path(@socket, "/pages")
      "/admin/pages"


      scope "/parent" do
        scope "/nested" do
          beacon_admin "/admin"
        end
      end

      iex> beacon_admin_path(@socket, "/pages", %{active: true})
      "/parent/nested/admin/pages?active=true
  """
  def beacon_admin_path(socket, path, params \\ %{}) do
    prefix = socket.router.__beacon_admin_prefix__()
    path = sanitize_path("#{prefix}/#{path}")
    params = for {key, val} <- params, do: {key, val}

    Phoenix.VerifiedRoutes.unverified_path(socket, socket.router, path, params)
  end

  @doc false
  def sanitize_path(path) do
    String.replace(path, "//", "/")
  end
end<|MERGE_RESOLUTION|>--- conflicted
+++ resolved
@@ -36,17 +36,8 @@
 
   ## Options
 
-<<<<<<< HEAD
-    * `:name` (required) - identify your site name.
-    * `:data_source` (optional) - module that implements `Beacon.DataSource` to provide assigns to pages.
-    * `:live_socket_path` (optional) - path to live view socket, defaults to `/live`.
-    * `:tailwind_config` (optional) - path to a custom tailwind config, defaults to `Path.join(Application.app_dir(:beacon, "priv"), "tailwind.config.js.eex")`.
-      Note that this config file must be a EEx template and include `<%= @beacon_content %>` in the `content` section, see `Beacon.TailwindCompiler` for more info.
-
-=======
     * `:site` (required) `t:Beacon.Config.site/0` - register your site with a unique name,
       note that has to be the same name used for configuration, see `Beacon.Config` for more info.
->>>>>>> 61e77800
   """
   defmacro beacon_site(path, opts \\ []) do
     quote bind_quoted: binding() do
