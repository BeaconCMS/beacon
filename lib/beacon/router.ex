--- conflicted
+++ resolved
@@ -124,7 +124,6 @@
     }
   end
 
-<<<<<<< HEAD
   defp build_session_opts(opts, site) do
     root_layout =
       case Keyword.pop(opts, :root_layout) do
@@ -149,12 +148,7 @@
     end
   end
 
-  @doc """
-  API routes.
-  """
-=======
-  @doc false
->>>>>>> 535cf8d9
+  @doc false
   defmacro beacon_api(path) do
     quote bind_quoted: binding() do
       scope path, BeaconWeb.API do
