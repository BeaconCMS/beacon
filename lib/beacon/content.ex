--- conflicted
+++ resolved
@@ -1542,15 +1542,7 @@
   @spec get_component_by(Site.t(), keyword(), keyword()) :: Component.t() | nil
   def get_component_by(site, clauses, opts \\ []) when is_atom(site) and is_list(clauses) do
     clauses = Keyword.put(clauses, :site, site)
-<<<<<<< HEAD
-    preloads = Keyword.get(opts, :preloads, [])
-
-    Component
-    |> Repo.get_by(clauses, opts)
-    |> Repo.preload(preloads)
-=======
     repo(site).get_by(Component, clauses, opts) |> repo(site).preload(:attrs)
->>>>>>> ffbfb3d8
   end
 
   @doc """
