--- conflicted
+++ resolved
@@ -756,43 +756,29 @@
   @doc """
   Unpublish `page`.
 
-<<<<<<< HEAD
-  Note that page will be removed from your site
-  and it will return error 404 for new requests.
+  The page will be removed from your site and it will return error 404 for new requests.
+
+  This operation is serialized.
 
   This function requires authorization.  See ["Authorization Options"](#module-authorization-options)
   in the module documentation.
-  """
-  @doc type: :pages
-  @spec unpublish_page(Page.t(), keyword()) :: {:ok, Page.t()} | {:error, Changeset.t() | :not_authorized}
-  def unpublish_page(%Page{} = page, opts \\ []) do
-    with :ok <- authorize(page.site, :unpublish_page, opts) do
-      transact(repo(page), fn ->
-        with {:ok, _event} <- create_page_event(page, "unpublished") do
-          :ok = Beacon.PubSub.page_unpublished(page)
-          {:ok, page}
-        end
-      end)
-=======
-  The page will be removed from your site and it will return error 404 for new requests.
-
-  This operation is serialized.
   """
   @doc type: :pages
   @spec unpublish_page(Page.t()) :: {:ok, Page.t()} | {:error, Changeset.t()}
   def unpublish_page(%Page{} = page) do
-    case Beacon.Config.fetch!(page.site).mode do
-      :live ->
-        GenServer.call(name(page.site), {:unpublish_page, page})
-
-      :testing ->
-        page
-        |> insert_unpublished_page()
-        |> tap(fn {:ok, page} -> clear_cache(page.site, page.id) end)
-
-      :manual ->
-        insert_unpublished_page(page)
->>>>>>> 8fb9b181
+    with :ok <- authorize(page.site, :unpublish_page, opts) do
+      case Beacon.Config.fetch!(page.site).mode do
+        :live ->
+          GenServer.call(name(page.site), {:unpublish_page, page})
+
+        :testing ->
+          page
+          |> insert_unpublished_page()
+          |> tap(fn {:ok, page} -> clear_cache(page.site, page.id) end)
+
+        :manual ->
+          insert_unpublished_page(page)
+      end
     end
   end
 
