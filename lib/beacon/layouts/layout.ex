defmodule Beacon.Layouts.Layout do
  use Ecto.Schema
  import Ecto.Changeset

  @type t :: %__MODULE__{
          id: String.t(),
          body: String.t(),
          meta_tags: [map()],
          site: Beacon.Type.Site.t(),
          stylesheet_urls: [String.t()],
          title: String.t(),
          inserted_at: NaiveDateTime.t(),
          updated_at: NaiveDateTime.t()
        }

  @primary_key {:id, :binary_id, autogenerate: true}
  @foreign_key_type :binary_id
  schema "beacon_layouts" do
    field :body, :string
<<<<<<< HEAD
    field :meta_tags, {:array, :map}
    field :site, Beacon.Type.Site
=======
    field :meta_tags, {:array, :map}, default: []
    field :site, :string
>>>>>>> 30d490a5
    field :stylesheet_urls, {:array, :string}
    field :title, :string

    timestamps()
  end

  @doc false
  def changeset(layout, attrs) do
    layout
    |> cast(attrs, [:site, :title, :body, :meta_tags, :stylesheet_urls])
    |> validate_required([:site, :title, :body, :stylesheet_urls])
  end
end<|MERGE_RESOLUTION|>--- conflicted
+++ resolved
@@ -17,13 +17,8 @@
   @foreign_key_type :binary_id
   schema "beacon_layouts" do
     field :body, :string
-<<<<<<< HEAD
-    field :meta_tags, {:array, :map}
+    field :meta_tags, {:array, :map}, default: []
     field :site, Beacon.Type.Site
-=======
-    field :meta_tags, {:array, :map}, default: []
-    field :site, :string
->>>>>>> 30d490a5
     field :stylesheet_urls, {:array, :string}
     field :title, :string
 
