--- conflicted
+++ resolved
@@ -6,9 +6,6 @@
 
   embed_templates "layouts/*"
 
-<<<<<<< HEAD
-  def render_dynamic_layout(%{__dynamic_layout_id__: layout_id, beacon_site: site} = assigns) do
-=======
   # Load assets from host application
   # https://github.com/phoenixframework/phoenix_live_dashboard/blob/d0f776f4bc2ba119e52ec1e0f9f216962b9b6972/lib/phoenix/live_dashboard/layout_view.ex
   phoenix_path = Application.app_dir(:phoenix, "priv/static/phoenix.js")
@@ -62,7 +59,6 @@
   end
 
   def render_dynamic_layout(%{__dynamic_layout_id__: layout_id, __site__: site} = assigns) do
->>>>>>> ae718e77
     module = Beacon.Loader.layout_module_for_site(site)
     Beacon.Loader.call_function_with_retry(module, :render, [layout_id, assigns])
   end
@@ -80,12 +76,7 @@
   end
 
   # for dynamic pages
-<<<<<<< HEAD
   def meta_tags(%{__dynamic_layout_id__: _, beacon_site: _} = assigns) do
-=======
-
-  def meta_tags(%{__dynamic_layout_id__: _, __site__: _} = assigns) do
->>>>>>> ae718e77
     {:safe, meta_tags_unsafe(assigns)}
   end
 
@@ -115,14 +106,7 @@
     compiled_meta_tags(assigns)
   end
 
-<<<<<<< HEAD
-  def dynamic_layout?(%{__dynamic_layout_id__: _}), do: true
-  def dynamic_layout?(_), do: false
-
   defp compiled_meta_tags(%{__dynamic_layout_id__: layout_id, beacon_site: site}) do
-=======
-  defp compiled_meta_tags(%{__dynamic_layout_id__: layout_id, __site__: site}) do
->>>>>>> ae718e77
     %{meta_tags: compiled_meta_tags} = compiled_layout_assigns(site, layout_id)
     compiled_meta_tags
   end
