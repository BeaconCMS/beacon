defmodule BeaconWeb.CoreComponents do
  @moduledoc false

  # Updated to Phoenix v1.7.12

  use Phoenix.Component

  alias Phoenix.LiveView.JS
  import BeaconWeb.Gettext

  @doc """
  Renders a modal.

  ## Examples

      <.modal id="confirm-modal">
        This is a modal.
      </.modal>

  JS commands may be passed to the `:on_cancel` to configure
  the closing/cancel event, for example:

      <.modal id="confirm" on_cancel={JS.navigate(~p"/posts")}>
        This is another modal.
      </.modal>

  """
  attr :id, :string, required: true
  attr :show, :boolean, default: false
  attr :on_cancel, JS, default: %JS{}
  slot :inner_block, required: true

  def modal(assigns) do
    ~H"""
    <div
      id={@id}
      phx-mounted={@show && show_modal(@id)}
      phx-remove={hide_modal(@id)}
      data-cancel={JS.exec(@on_cancel, "phx-remove")}
      class="relative z-50 hidden"
    >
      <div id={"#{@id}-bg"} class="bg-zinc-50/90 fixed inset-0 transition-opacity" aria-hidden="true" />
      <div
        class="fixed inset-0 overflow-y-auto"
        aria-labelledby={"#{@id}-title"}
        aria-describedby={"#{@id}-description"}
        role="dialog"
        aria-modal="true"
        tabindex="0"
      >
        <div class="flex min-h-full items-center justify-center">
          <div class="w-full max-w-3xl p-4 sm:p-6 lg:py-8">
            <.focus_wrap
              id={"#{@id}-container"}
              phx-window-keydown={JS.exec("data-cancel", to: "##{@id}")}
              phx-key="escape"
              phx-click-away={JS.exec("data-cancel", to: "##{@id}")}
              class="shadow-zinc-700/10 ring-zinc-700/10 relative hidden rounded-2xl bg-white p-14 shadow-lg ring-1 transition"
            >
              <div class="absolute top-6 right-5">
                <button
                  phx-click={JS.exec("data-cancel", to: "##{@id}")}
                  type="button"
                  class="-m-3 flex-none p-3 opacity-20 hover:opacity-40"
                  aria-label={gettext("close")}
                >
                  <.icon name="hero-x-mark-solid" class="h-5 w-5" />
                </button>
              </div>
              <div id={"#{@id}-content"}>
                <%= render_slot(@inner_block) %>
              </div>
            </.focus_wrap>
          </div>
        </div>
      </div>
    </div>
    """
  end

  @doc """
  Renders flash notices.

  ## Examples

      <.flash kind={:info} flash={@flash} />
      <.flash kind={:info} phx-mounted={show("#flash")}>Welcome Back!</.flash>
  """
  attr :id, :string, doc: "the optional id of flash container"
  attr :flash, :map, default: %{}, doc: "the map of flash messages to display"
  attr :title, :string, default: nil
  attr :kind, :atom, values: [:info, :error], doc: "used for styling and flash lookup"
  attr :rest, :global, doc: "the arbitrary HTML attributes to add to the flash container"

  slot :inner_block, doc: "the optional inner block that renders the flash message"

  def flash(assigns) do
    assigns = assign_new(assigns, :id, fn -> "flash-#{assigns.kind}" end)

    ~H"""
    <div
      :if={msg = render_slot(@inner_block) || Phoenix.Flash.get(@flash, @kind)}
      id={@id}
      phx-click={JS.push("lv:clear-flash", value: %{key: @kind}) |> hide("##{@id}")}
      role="alert"
      class={[
        "fixed top-2 right-2 mr-2 w-80 sm:w-96 z-50 rounded-lg p-3 ring-1",
        @kind == :info && "bg-emerald-50 text-emerald-800 ring-emerald-500 fill-cyan-900",
        @kind == :error && "bg-rose-50 text-rose-900 shadow-md ring-rose-500 fill-rose-900"
      ]}
      {@rest}
    >
      <p :if={@title} class="flex items-center gap-1.5 text-sm font-semibold leading-6">
        <.icon :if={@kind == :info} name="hero-information-circle-mini" class="h-4 w-4" />
        <.icon :if={@kind == :error} name="hero-exclamation-circle-mini" class="h-4 w-4" />
        <%= @title %>
      </p>
      <p class="mt-2 text-sm leading-5"><%= msg %></p>
      <button type="button" class="group absolute top-1 right-1 p-2" aria-label={gettext("close")}>
        <.icon name="hero-x-mark-solid" class="h-5 w-5 opacity-40 group-hover:opacity-70" />
      </button>
    </div>
    """
  end

  @doc """
  Shows the flash group with standard titles and content.

  ## Examples

      <.flash_group flash={@flash} />
  """
  attr :flash, :map, required: true, doc: "the map of flash messages"
  attr :id, :string, default: "flash-group", doc: "the optional id of flash container"

  def flash_group(assigns) do
    ~H"""
    <div id={@id}>
      <.flash kind={:info} title={gettext("Success!")} flash={@flash} />
      <.flash kind={:error} title={gettext("Error!")} flash={@flash} />
      <.flash
        id="client-error"
        kind={:error}
        title={gettext("We can't find the internet")}
        phx-disconnected={show(".phx-client-error #client-error")}
        phx-connected={hide("#client-error")}
        hidden
      >
        <%= gettext("Attempting to reconnect") %>
        <.icon name="hero-arrow-path" class="ml-1 h-3 w-3 animate-spin" />
      </.flash>

      <.flash
        id="server-error"
        kind={:error}
        title={gettext("Something went wrong!")}
        phx-disconnected={show(".phx-server-error #server-error")}
        phx-connected={hide("#server-error")}
        hidden
      >
        <%= gettext("Hang in there while we get back on track") %>
        <.icon name="hero-arrow-path" class="ml-1 h-3 w-3 animate-spin" />
      </.flash>
    </div>
    """
  end

  @doc """
  Renders a simple form.

  ## Examples

      <.simple_form for={@form} phx-change="validate" phx-submit="save">
        <.input field={@form[:email]} label="Email"/>
        <.input field={@form[:username]} label="Username" />
        <:actions>
          <.button>Save</.button>
        </:actions>
      </.simple_form>
  """
  attr :for, :any, required: true, doc: "the datastructure for the form"
  attr :as, :any, default: nil, doc: "the server side parameter to collect all input under"

  attr :rest, :global,
    include: ~w(autocomplete name rel action enctype method novalidate target multipart),
    doc: "the arbitrary HTML attributes to apply to the form tag"

  slot :inner_block, required: true
  slot :actions, doc: "the slot for form actions, such as a submit button"

  def simple_form(assigns) do
    ~H"""
    <.form :let={f} for={@for} as={@as} {@rest}>
      <div class="mt-10 space-y-8 bg-white">
        <%= render_slot(@inner_block, f) %>
        <div :for={action <- @actions} class="mt-2 flex items-center justify-between gap-6">
          <%= render_slot(action, f) %>
        </div>
      </div>
    </.form>
    """
  end

  @doc """
  Renders a button.

  ## Examples

      <.button>Send!</.button>
      <.button phx-click="go" class="ml-2">Send!</.button>
  """
  attr :type, :string, default: nil
  attr :class, :string, default: nil
  attr :rest, :global, include: ~w(disabled form name value)

  slot :inner_block, required: true

  def button(assigns) do
    ~H"""
    <button
      type={@type}
      class={[
        "phx-submit-loading:opacity-75 rounded-lg bg-zinc-900 hover:bg-zinc-700 py-2 px-3",
        "text-sm font-semibold leading-6 text-white active:text-white/80",
        @class
      ]}
      {@rest}
    >
      <%= render_slot(@inner_block) %>
    </button>
    """
  end

  @doc """
  Renders an input with label and error messages.

  A `Phoenix.HTML.FormField` may be passed as argument,
  which is used to retrieve the input name, id, and values.
  Otherwise all attributes may be passed explicitly.

  ## Types

  This function accepts all HTML input types, considering that:

    * You may also set `type="select"` to render a `<select>` tag

    * `type="checkbox"` is used exclusively to render boolean values

    * For live file uploads, see `Phoenix.Component.live_file_input/1`

  See https://developer.mozilla.org/en-US/docs/Web/HTML/Element/input
  for more information. Unsupported types, such as hidden and radio,
  are best written directly in your templates.

  ## Examples

      <.input field={@form[:email]} type="email" />
      <.input name="my-input" errors={["oh no!"]} />
  """
  attr :id, :any, default: nil
  attr :name, :any
  attr :label, :string, default: nil
  attr :value, :any

  attr :type, :string,
    default: "text",
    values: ~w(checkbox color date datetime-local email file month number password
                 range search select tel text textarea time url week)

  attr :field, Phoenix.HTML.FormField, doc: "a form field struct retrieved from the form, for example: @form[:email]"

  attr :errors, :list, default: []
  attr :checked, :boolean, doc: "the checked flag for checkbox inputs"
  attr :prompt, :string, default: nil, doc: "the prompt for select inputs"
  attr :options, :list, doc: "the options to pass to Phoenix.HTML.Form.options_for_select/2"
  attr :multiple, :boolean, default: false, doc: "the multiple flag for select inputs"

  attr :rest, :global, include: ~w(accept autocomplete capture cols disabled form list max maxlength min minlength
                  multiple pattern placeholder readonly required rows size step)

  slot :inner_block

  def input(%{field: %Phoenix.HTML.FormField{} = field} = assigns) do
    assigns
    |> assign(field: nil, id: assigns.id || field.id)
    |> assign(:errors, Enum.map(field.errors, &translate_error(&1)))
    |> assign_new(:name, fn -> if assigns.multiple, do: field.name <> "[]", else: field.name end)
    |> assign_new(:value, fn -> field.value end)
    |> input()
  end

<<<<<<< HEAD
  def input(%{type: "checkbox"} = assigns) do
    assigns =
      assign_new(assigns, :checked, fn ->
        Phoenix.HTML.Form.normalize_value("checkbox", assigns[:value])
      end)
=======
  def input(%{type: "checkbox", value: value} = assigns) do
    assigns = assign_new(assigns, :checked, fn -> Phoenix.HTML.Form.normalize_value("checkbox", value) end)
>>>>>>> 679f06e1

    ~H"""
    <div phx-feedback-for={@name}>
      <label class="flex items-center gap-4 text-sm leading-6 text-zinc-600">
        <input type="hidden" name={@name} value="false" />
        <input type="checkbox" id={@id} name={@name} value="true" checked={@checked} class="rounded border-zinc-300 text-zinc-900 focus:ring-0" {@rest} />
        <%= @label %>
      </label>
      <.error :for={msg <- @errors}><%= msg %></.error>
    </div>
    """
  end

  def input(%{type: "select"} = assigns) do
    ~H"""
    <div phx-feedback-for={@name}>
      <.label for={@id}><%= @label %></.label>
      <select
        id={@id}
        name={@name}
        class="mt-2 block w-full rounded-md border border-gray-300 bg-white shadow-sm focus:border-zinc-400 focus:ring-0 sm:text-sm"
        multiple={@multiple}
        {@rest}
      >
        <option :if={@prompt} value=""><%= @prompt %></option>
        <%= Phoenix.HTML.Form.options_for_select(@options, @value) %>
      </select>
      <.error :for={msg <- @errors}><%= msg %></.error>
    </div>
    """
  end

  def input(%{type: "textarea"} = assigns) do
    ~H"""
    <div phx-feedback-for={@name}>
      <.label for={@id}><%= @label %></.label>
      <textarea
        id={@id}
        name={@name}
        class={[
          "mt-2 block w-full rounded-lg text-zinc-900 focus:ring-0 sm:text-sm sm:leading-6",
          "min-h-[6rem] phx-no-feedback:border-zinc-300 phx-no-feedback:focus:border-zinc-400",
          @errors == [] && "border-zinc-300 focus:border-zinc-400",
          @errors != [] && "border-rose-400 focus:border-rose-400"
        ]}
        {@rest}
      ><%= Phoenix.HTML.Form.normalize_value("textarea", @value) %></textarea>
      <.error :for={msg <- @errors}><%= msg %></.error>
    </div>
    """
  end

  # All other inputs text, datetime-local, url, password, etc. are handled here...
  def input(assigns) do
    ~H"""
    <div phx-feedback-for={@name}>
      <.label for={@id}><%= @label %></.label>
      <input
        type={@type}
        name={@name}
        id={@id}
        value={Phoenix.HTML.Form.normalize_value(@type, @value)}
        class={[
          "mt-2 block w-full rounded-lg text-zinc-900 focus:ring-0 sm:text-sm sm:leading-6",
          "phx-no-feedback:border-zinc-300 phx-no-feedback:focus:border-zinc-400",
          @errors == [] && "border-zinc-300 focus:border-zinc-400",
          @errors != [] && "border-rose-400 focus:border-rose-400"
        ]}
        {@rest}
      />
      <.error :for={msg <- @errors}><%= msg %></.error>
    </div>
    """
  end

  @doc """
  Renders a label.
  """
  attr :for, :string, default: nil
  slot :inner_block, required: true

  def label(assigns) do
    ~H"""
    <label for={@for} class="block text-sm font-semibold leading-6 text-zinc-800">
      <%= render_slot(@inner_block) %>
    </label>
    """
  end

  @doc """
  Generates a generic error message.
  """
  slot :inner_block, required: true

  def error(assigns) do
    ~H"""
    <p class="mt-3 flex gap-3 text-sm leading-6 text-rose-600 phx-no-feedback:hidden">
      <.icon name="hero-exclamation-circle-mini" class="mt-0.5 h-5 w-5 flex-none" />
      <%= render_slot(@inner_block) %>
    </p>
    """
  end

  @doc """
  Renders a header with title.
  """
  attr :class, :string, default: nil

  slot :inner_block, required: true
  slot :subtitle
  slot :actions

  def header(assigns) do
    ~H"""
    <header class={[@actions != [] && "flex items-center justify-between gap-6", @class]}>
      <div>
        <h1 class="text-lg font-semibold leading-8 text-zinc-800">
          <%= render_slot(@inner_block) %>
        </h1>
        <p :if={@subtitle != []} class="mt-2 text-sm leading-6 text-zinc-600">
          <%= render_slot(@subtitle) %>
        </p>
      </div>
      <div class="flex-none"><%= render_slot(@actions) %></div>
    </header>
    """
  end

  @doc ~S"""
  Renders a table with generic styling.

  ## Examples

      <.table id="users" rows={@users}>
        <:col :let={user} label="id"><%= user.id %></:col>
        <:col :let={user} label="username"><%= user.username %></:col>
      </.table>
  """
  attr :id, :string, required: true
  attr :rows, :list, required: true
  attr :row_id, :any, default: nil, doc: "the function for generating the row id"
  attr :row_click, :any, default: nil, doc: "the function for handling phx-click on each row"

  attr :row_item, :any,
    default: &Function.identity/1,
    doc: "the function for mapping each row before calling the :col and :action slots"

  slot :col, required: true do
    attr :label, :string
  end

  slot :action, doc: "the slot for showing user actions in the last table column"

  def table(assigns) do
    assigns =
      with %{rows: %Phoenix.LiveView.LiveStream{}} <- assigns do
        assign(assigns, row_id: assigns.row_id || fn {id, _item} -> id end)
      end

    ~H"""
    <div class="overflow-y-auto px-4 sm:overflow-visible sm:px-0">
      <table class="w-[40rem] mt-11 sm:w-full">
        <thead class="text-sm text-left leading-6 text-zinc-500">
          <tr>
            <th :for={col <- @col} class="p-0 pb-4 pr-6 font-normal"><%= col[:label] %></th>
            <th :if={@action != []} class="relative p-0 pb-4">
              <span class="sr-only"><%= gettext("Actions") %></span>
            </th>
          </tr>
        </thead>
        <tbody
          id={@id}
          phx-update={match?(%Phoenix.LiveView.LiveStream{}, @rows) && "stream"}
          class="relative divide-y divide-zinc-100 border-t border-zinc-200 text-sm leading-6 text-zinc-700"
        >
          <tr :for={row <- @rows} id={@row_id && @row_id.(row)} class="group hover:bg-zinc-50">
            <td
              :for={{col, i} <- Enum.with_index(@col)}
              phx-click={@row_click && @row_click.(row)}
              class={["relative p-0", @row_click && "hover:cursor-pointer"]}
            >
              <div class="block py-4 pr-6">
                <span class="absolute -inset-y-px right-0 -left-4 group-hover:bg-zinc-50 sm:rounded-l-xl" />
                <span class={["relative", i == 0 && "font-semibold text-zinc-900"]}>
                  <%= render_slot(col, @row_item.(row)) %>
                </span>
              </div>
            </td>
            <td :if={@action != []} class="relative w-14 p-0">
              <div class="relative whitespace-nowrap py-4 text-right text-sm font-medium">
                <span class="absolute -inset-y-px -right-4 left-0 group-hover:bg-zinc-50 sm:rounded-r-xl" />
                <span :for={action <- @action} class="relative ml-4 font-semibold leading-6 text-zinc-900 hover:text-zinc-700">
                  <%= render_slot(action, @row_item.(row)) %>
                </span>
              </div>
            </td>
          </tr>
        </tbody>
      </table>
    </div>
    """
  end

  @doc """
  Renders a data list.

  ## Examples

      <.list>
        <:item title="Title"><%= @post.title %></:item>
        <:item title="Views"><%= @post.views %></:item>
      </.list>
  """
  slot :item, required: true do
    attr :title, :string, required: true
  end

  def list(assigns) do
    ~H"""
    <div class="mt-14">
      <dl class="-my-4 divide-y divide-zinc-100">
        <div :for={item <- @item} class="flex gap-4 py-4 text-sm leading-6 sm:gap-8">
          <dt class="w-1/4 flex-none text-zinc-500"><%= item.title %></dt>
          <dd class="text-zinc-700"><%= render_slot(item) %></dd>
        </div>
      </dl>
    </div>
    """
  end

  @doc """
  Renders a back navigation link.

  ## Examples

      <.back navigate={~p"/posts"}>Back to posts</.back>
  """
  attr :navigate, :any, required: true
  slot :inner_block, required: true

  def back(assigns) do
    ~H"""
    <div class="mt-16">
      <.link navigate={@navigate} class="text-sm font-semibold leading-6 text-zinc-900 hover:text-zinc-700">
        <.icon name="hero-arrow-left-solid" class="h-3 w-3" />
        <%= render_slot(@inner_block) %>
      </.link>
    </div>
    """
  end

  @doc """
  Renders a [Heroicon](https://heroicons.com).

  Heroicons come in three styles – outline, solid, and mini.
  By default, the outline style is used, but solid and mini may
  be applied by using the `-solid` and `-mini` suffix.

  You can customize the size and colors of the icons by setting
  width, height, and background color classes.

  Icons are extracted from the `deps/heroicons` directory and bundled within
  your compiled app.css by the plugin in your `assets/tailwind.config.js`.

  ## Examples

      <.icon name="hero-x-mark-solid" />
      <.icon name="hero-arrow-path" class="ml-1 w-3 h-3 animate-spin" />
  """
  attr :name, :string, required: true
  attr :class, :string, default: nil

  def icon(%{name: "hero-" <> _} = assigns) do
    ~H"""
    <span class={[@name, @class]} />
    """
  end

  ## JS Commands

  def show(js \\ %JS{}, selector) do
    JS.show(js,
      to: selector,
      transition:
        {"transition-all transform ease-out duration-300", "opacity-0 translate-y-4 sm:translate-y-0 sm:scale-95",
         "opacity-100 translate-y-0 sm:scale-100"}
    )
  end

  def hide(js \\ %JS{}, selector) do
    JS.hide(js,
      to: selector,
      time: 200,
      transition:
        {"transition-all transform ease-in duration-200", "opacity-100 translate-y-0 sm:scale-100",
         "opacity-0 translate-y-4 sm:translate-y-0 sm:scale-95"}
    )
  end

  def show_modal(js \\ %JS{}, id) when is_binary(id) do
    js
    |> JS.show(to: "##{id}")
    |> JS.show(
      to: "##{id}-bg",
      transition: {"transition-all transform ease-out duration-300", "opacity-0", "opacity-100"}
    )
    |> show("##{id}-container")
    |> JS.add_class("overflow-hidden", to: "body")
    |> JS.focus_first(to: "##{id}-content")
  end

  def hide_modal(js \\ %JS{}, id) do
    js
    |> JS.hide(
      to: "##{id}-bg",
      transition: {"transition-all transform ease-in duration-200", "opacity-100", "opacity-0"}
    )
    |> hide("##{id}-container")
    |> JS.hide(to: "##{id}", transition: {"block", "block", "hidden"})
    |> JS.remove_class("overflow-hidden", to: "body")
    |> JS.pop_focus()
  end

  @doc """
  Translates an error message using gettext.
  """
  def translate_error({msg, opts}) do
    # When using gettext, we typically pass the strings we want
    # to translate as a static argument:
    #
    #     # Translate the number of files with plural rules
    #     dngettext("errors", "1 file", "%{count} files", count)
    #
    # However the error messages in our forms and APIs are generated
    # dynamically, so we need to translate them by calling Gettext
    # with our gettext backend as first argument. Translations are
    # available in the errors.po file (as we use the "errors" domain).
    if count = opts[:count] do
      Gettext.dngettext(BeaconWeb.Gettext, "errors", msg, msg, count, opts)
    else
      Gettext.dgettext(BeaconWeb.Gettext, "errors", msg, opts)
    end
  end

  @doc """
  Translates the errors for a field from a keyword list of errors.
  """
  def translate_errors(errors, field) when is_list(errors) do
    for {^field, {msg, opts}} <- errors, do: translate_error({msg, opts})
  end
end<|MERGE_RESOLUTION|>--- conflicted
+++ resolved
@@ -289,16 +289,8 @@
     |> input()
   end
 
-<<<<<<< HEAD
-  def input(%{type: "checkbox"} = assigns) do
-    assigns =
-      assign_new(assigns, :checked, fn ->
-        Phoenix.HTML.Form.normalize_value("checkbox", assigns[:value])
-      end)
-=======
   def input(%{type: "checkbox", value: value} = assigns) do
     assigns = assign_new(assigns, :checked, fn -> Phoenix.HTML.Form.normalize_value("checkbox", value) end)
->>>>>>> 679f06e1
 
     ~H"""
     <div phx-feedback-for={@name}>
