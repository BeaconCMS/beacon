defmodule BeaconWeb.API.PageJSON do
  @moduledoc false

  alias Beacon.Content.Layout
  alias Beacon.Content.Page

  @doc """
  Renders a list of pages.
  """
  def index(%{pages: pages}) do
    %{data: for(page <- pages, do: data(page))}
  end

  @doc """
  Renders a single page.
  """
  def show(%{page: page}) do
    %{data: data(page)}
  end

  defp data(%Page{} = page) do
    %{
      id: page.id,
      layout_id: page.layout_id,
      path: page.path,
      site: page.site,
      template: page.template,
      format: page.format,
      ast: page_ast(page)
    }
    |> maybe_include_layout(page)
  end

  defp page_ast(page) do
<<<<<<< HEAD
    # path = for segment <- String.split(page.path, "/"), segment != "", do: segment
    beacon_live_data = %{}
    {:ok, ast} = Beacon.Template.HEEx.JSONEncoder.encode(page.site, page.template, %{beacon_live_data: beacon_live_data})
    ast
=======
    path = for segment <- String.split(page.path, "/"), segment != "", do: segment
    beacon_live_data = Beacon.DataSource.live_data(page.site, path, [])

    case Beacon.Template.HEEx.JSONEncoder.encode(page.site, page.template, %{beacon_live_data: beacon_live_data}) do
      {:ok, ast} -> ast
      _ -> []
    end
>>>>>>> 1f07ee18
  end

  defp maybe_include_layout(%{template: page_template} = data, %Page{layout: %Layout{} = layout}) do
    layout =
      layout
      |> Map.from_struct()
      |> Map.drop([:__meta__])
      |> Map.put(:ast, layout_ast(layout, page_template))

    Map.put(data, :layout, layout)
  end

  defp maybe_include_layout(data, _page), do: data

  # TODO: cache layout ast instead of recomputing for every page
  defp layout_ast(layout, page_template) do
    {:ok, ast} = Beacon.Template.HEEx.JSONEncoder.encode(layout.site, layout.template, %{inner_content: page_template})
    ast
  end
end<|MERGE_RESOLUTION|>--- conflicted
+++ resolved
@@ -32,20 +32,13 @@
   end
 
   defp page_ast(page) do
-<<<<<<< HEAD
     # path = for segment <- String.split(page.path, "/"), segment != "", do: segment
     beacon_live_data = %{}
-    {:ok, ast} = Beacon.Template.HEEx.JSONEncoder.encode(page.site, page.template, %{beacon_live_data: beacon_live_data})
-    ast
-=======
-    path = for segment <- String.split(page.path, "/"), segment != "", do: segment
-    beacon_live_data = Beacon.DataSource.live_data(page.site, path, [])
 
     case Beacon.Template.HEEx.JSONEncoder.encode(page.site, page.template, %{beacon_live_data: beacon_live_data}) do
       {:ok, ast} -> ast
       _ -> []
     end
->>>>>>> 1f07ee18
   end
 
   defp maybe_include_layout(%{template: page_template} = data, %Page{layout: %Layout{} = layout}) do
