defmodule BeaconWeb.API.ComponentController do
  use BeaconWeb, :controller
  alias Beacon.Content
  alias Beacon.Content.Component

  action_fallback BeaconWeb.API.FallbackController

  def index(conn, %{"site" => site}) do
<<<<<<< HEAD
    component_definitions = Content.list_components(site, per_page: :infinity)
    render(conn, :index, component_definitions: component_definitions)
  end

  @spec create(Plug.Conn.t(), map) :: Plug.Conn.t()
  def create(conn, %{"definition_id" => component_definition_id, "page_id" => page_id}) do
    page = Content.get_page!(page_id)
    definition = Content.get_component_by(page.site, id: component_definition_id)
    {:ok, page} = Content.update_page(page, %{template: page.template <> definition.body})
    render(conn, :show, page: page)
  end

  def create(conn, %{"definition_id" => component_definition_id, "page_id" => page_id}) do
    page = Content.get_page!(page_id)
    definition = Content.get_component_by(page.site, id: component_definition_id)
    render(conn, :show, rendered_html: definition.body, page: page)
=======
    # TODO: pagination
    components = Content.list_components(site, per_page: :infinity)
    render(conn, :index, components: components)
  end

  def show(conn, %{"id" => id}) do
    with %Component{} = component <- Content.get_component(id) do
      render(conn, :show, component: component)
    end
>>>>>>> b713fbf9
  end
end<|MERGE_RESOLUTION|>--- conflicted
+++ resolved
@@ -6,24 +6,6 @@
   action_fallback BeaconWeb.API.FallbackController
 
   def index(conn, %{"site" => site}) do
-<<<<<<< HEAD
-    component_definitions = Content.list_components(site, per_page: :infinity)
-    render(conn, :index, component_definitions: component_definitions)
-  end
-
-  @spec create(Plug.Conn.t(), map) :: Plug.Conn.t()
-  def create(conn, %{"definition_id" => component_definition_id, "page_id" => page_id}) do
-    page = Content.get_page!(page_id)
-    definition = Content.get_component_by(page.site, id: component_definition_id)
-    {:ok, page} = Content.update_page(page, %{template: page.template <> definition.body})
-    render(conn, :show, page: page)
-  end
-
-  def create(conn, %{"definition_id" => component_definition_id, "page_id" => page_id}) do
-    page = Content.get_page!(page_id)
-    definition = Content.get_component_by(page.site, id: component_definition_id)
-    render(conn, :show, rendered_html: definition.body, page: page)
-=======
     # TODO: pagination
     components = Content.list_components(site, per_page: :infinity)
     render(conn, :index, components: components)
@@ -33,6 +15,5 @@
     with %Component{} = component <- Content.get_component(id) do
       render(conn, :show, component: component)
     end
->>>>>>> b713fbf9
   end
 end