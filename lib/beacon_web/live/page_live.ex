--- conflicted
+++ resolved
@@ -77,14 +77,10 @@
   def handle_params(params, _url, socket) do
     %{"path" => path} = params
     %{__site__: site} = socket.assigns
-<<<<<<< HEAD
+
     data_source_module = Beacon.Loader.data_source_module_for_site(site)
     live_data = data_source_module.live_data(path, Map.drop(params, ["path"]))
-    {{_site, _path}, {page_id, layout_id, _format, page_module, component_module}} = lookup_route!(site, path)
-=======
-    live_data = Beacon.DataSource.live_data(site, path, Map.drop(params, ["path"]))
     {{_site, beacon_page_path}, {page_id, layout_id, _format, page_module, component_module}} = lookup_route!(site, path)
->>>>>>> d88e2f04
 
     Process.put(:__beacon_site__, site)
     Process.put(:__beacon_page_path__, beacon_page_path)
