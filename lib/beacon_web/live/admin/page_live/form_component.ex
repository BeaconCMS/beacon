defmodule BeaconWeb.Admin.PageLive.FormComponent do
  use BeaconWeb, :live_component

  alias Beacon.Authorization
  alias Beacon.Content

  @impl true
  def update(%{page: page} = assigns, socket) do
    changeset = Content.change_page(page)

    socket =
      socket
      |> assign(assigns)
      |> assign_form(changeset)
      |> assign_layouts()

    {:ok, socket}
  end

  @impl true
  def handle_event("validate", %{"page" => page_params}, socket) do
    changeset =
      socket.assigns.page
      |> Content.change_page(page_params)
      |> Map.put(:action, :validate)

    socket =
      socket
      |> assign_form(changeset)
      |> assign_layouts(page_params)

    {:noreply, socket}
  end

  def handle_event("save", %{"page" => page_params}, socket) do
    save_page(socket, socket.assigns.action, page_params)
  end

  defp save_page(socket, :new, page_params) do
<<<<<<< HEAD
    case Content.create_page(page_params) do
=======
    parsed_params = Map.new(page_params, fn {key, value} -> {String.to_existing_atom(key), value} end)

    case Pages.create_page(parsed_params) do
>>>>>>> b25785bf
      {:ok, _page} ->
        {:noreply,
         socket
         |> put_flash(:info, "Page created successfully")
         |> push_navigate(to: socket.assigns.navigate)}

      {:error, %Ecto.Changeset{} = changeset} ->
        socket =
          socket
          |> assign(:changeset, changeset)
          |> assign(:errors, changeset.errors)

        {:noreply, socket}
    end
  end

  defp assign_form(socket, %Ecto.Changeset{} = changeset) do
    assign(socket, :form, to_form(changeset))
  end

  defp assign_layouts(%{assigns: %{form: %{source: changeset}}} = socket) do
    layouts =
      case Ecto.Changeset.get_field(changeset, :site) do
        nil -> []
        site -> Content.list_layouts(site)
      end

    assign(socket, :site_layouts, layouts)
  end

  defp assign_layouts(socket, %{"site" => ""}) do
    assign(socket, :site_layouts, [])
  end

  defp assign_layouts(socket, %{"site" => site}) do
    layouts = Content.list_layouts(site)

    assign(socket, :site_layouts, layouts)
  end

  defp layouts_to_options(layouts) do
    Enum.map(layouts, fn %Content.Layout{id: id, title: title} ->
      {title, id}
    end)
  end

  defp template_format_options(form) do
    site = Ecto.Changeset.get_field(form.source, :site)

    if site do
      Keyword.new(
        Beacon.Config.fetch!(site).template_formats,
        fn {identifier, description} ->
          {String.to_atom(description), identifier}
        end
      )
    else
      []
    end
  end

  defp list_sites, do: Content.list_distinct_sites_from_layouts()
end<|MERGE_RESOLUTION|>--- conflicted
+++ resolved
@@ -37,13 +37,9 @@
   end
 
   defp save_page(socket, :new, page_params) do
-<<<<<<< HEAD
-    case Content.create_page(page_params) do
-=======
     parsed_params = Map.new(page_params, fn {key, value} -> {String.to_existing_atom(key), value} end)
 
-    case Pages.create_page(parsed_params) do
->>>>>>> b25785bf
+    case Content.create_page(parsed_params) do
       {:ok, _page} ->
         {:noreply,
          socket
