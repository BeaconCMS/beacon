--- conflicted
+++ resolved
@@ -288,7 +288,6 @@
       {:scope, scope, [scope_path, updated_opts, rest]}
     end
 
-<<<<<<< HEAD
     defp add_site_config_in_config_runtime(igniter, site, repo, router, site_endpoint) do
       Igniter.Project.Config.configure(
         igniter,
@@ -300,16 +299,6 @@
          [site: :#{site}, repo: #{inspect(repo)}, endpoint: #{inspect(site_endpoint)}, router: #{inspect(router)}]
          """)}
       )
-=======
-    defp add_site_config_in_config_runtime(igniter, site, repo, router) do
-      endpoint = new_endpoint_module!(igniter, site)
-
-      igniter
-      |> Igniter.Project.Config.configure("runtime.exs", :beacon, [site, :site], {:code, Sourceror.parse_string!(":#{site}")})
-      |> Igniter.Project.Config.configure("runtime.exs", :beacon, [site, :repo], {:code, Sourceror.parse_string!(inspect(repo))})
-      |> Igniter.Project.Config.configure("runtime.exs", :beacon, [site, :endpoint], {:code, Sourceror.parse_string!(inspect(endpoint))})
-      |> Igniter.Project.Config.configure("runtime.exs", :beacon, [site, :router], {:code, Sourceror.parse_string!(inspect(router))})
->>>>>>> f75e878c
     end
 
     defp add_beacon_config_in_app_supervisor(igniter, site, repo) do
@@ -357,39 +346,6 @@
     defp create_site_endpoint(igniter, otp_app, web_module, site_endpoint) do
       proxy_endpoint_module_name = Igniter.Libs.Phoenix.web_module_name(igniter, "ProxyEndpoint")
 
-<<<<<<< HEAD
-      Igniter.Project.Module.create_module(
-        igniter,
-        site_endpoint,
-        """
-        use Phoenix.Endpoint, otp_app: #{inspect(otp_app)}
-
-        @session_options Application.compile_env!(#{inspect(otp_app)}, :session_options)
-
-        def proxy_endpoint, do: #{inspect(proxy_endpoint_module_name)}
-
-        # socket /live must be in the proxy endpoint
-
-        # Serve at "/" the static files from "priv/static" directory.
-        #
-        # You should set gzip to true if you are running phx.digest
-        # when deploying your static files in production.
-        plug Plug.Static,
-          at: "/",
-          from: #{inspect(otp_app)},
-          gzip: false,
-          # robots.txt is served by Beacon
-          only: ~w(assets fonts images favicon.ico)
-
-        # Code reloading can be explicitly enabled under the
-        # :code_reloader configuration of your endpoint.
-        if code_reloading? do
-          socket "/phoenix/live_reload/socket", Phoenix.LiveReloader.Socket
-          plug Phoenix.LiveReloader
-          plug Phoenix.CodeReloader
-          plug Phoenix.Ecto.CheckRepoStatus, otp_app: #{inspect(otp_app)}
-        end
-=======
       contents = """
       use Phoenix.Endpoint, otp_app: #{inspect(otp_app)}
 
@@ -418,7 +374,6 @@
         plug Phoenix.CodeReloader
         plug Phoenix.Ecto.CheckRepoStatus, otp_app: #{inspect(otp_app)}
       end
->>>>>>> f75e878c
 
       plug Plug.RequestId
       plug Plug.Telemetry, event_prefix: [:phoenix, :endpoint]
@@ -436,7 +391,7 @@
 
       Igniter.Project.Module.find_and_update_or_create_module(
         igniter,
-        new_endpoint_module!(igniter, site),
+        site_endpoint,
         contents,
         fn zipper -> {:ok, Igniter.Code.Common.replace_code(zipper, contents)} end
       )
