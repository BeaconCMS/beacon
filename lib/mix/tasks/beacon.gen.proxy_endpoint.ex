--- conflicted
+++ resolved
@@ -180,14 +180,17 @@
       pubsub = Igniter.Project.Module.module_name(igniter, "PubSub")
 
       igniter
-<<<<<<< HEAD
       |> Igniter.Project.Config.configure(
         "config.exs",
         otp_app,
         [proxy_endpoint_module_name],
         {:code,
          Sourceror.parse_string!("""
-         [adapter: Bandit.PhoenixAdapter, live_view: [signing_salt: signing_salt]]
+         [
+           adapter: Bandit.PhoenixAdapter,
+           pubsub_server: #{inspect(pubsub)},
+           live_view: [signing_salt: signing_salt]
+         ]
          """)},
         after: &match?({:=, _, [{:signing_salt, _, _}, _]}, &1.node)
       )
@@ -206,41 +209,6 @@
          """)},
         after: &match?({:=, _, [{:secret_key_base, _, _}, _]}, &1.node)
       )
-=======
-      |> Igniter.update_elixir_file("config/config.exs", fn zipper ->
-        {:ok,
-         zipper
-         |> Beacon.Igniter.move_to_variable!(:signing_salt)
-         |> Igniter.Project.Config.modify_configuration_code(
-           [proxy_endpoint_module_name],
-           otp_app,
-           Sourceror.parse_string!("""
-           [
-             adapter: Bandit.PhoenixAdapter,
-             pubsub_server: #{inspect(pubsub)},
-             live_view: [signing_salt: signing_salt]
-           ]
-           """)
-         )}
-      end)
-      |> Igniter.update_elixir_file("config/dev.exs", fn zipper ->
-        {:ok,
-         zipper
-         |> Beacon.Igniter.move_to_variable!(:secret_key_base)
-         |> Igniter.Project.Config.modify_configuration_code(
-           [proxy_endpoint_module_name],
-           otp_app,
-           Sourceror.parse_string!("""
-           [
-             http: [ip: {127, 0, 0, 1}, port: 4000],
-             check_origin: false,
-             debug_errors: true,
-             secret_key_base: secret_key_base
-           ]
-           """)
-         )}
-      end)
->>>>>>> 96b57069
       |> Igniter.Project.Config.configure_runtime_env(
         :prod,
         otp_app,
