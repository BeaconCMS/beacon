# credo:disable-for-this-file Credo.Check.Warning.UnusedPathOperation
defmodule Mix.Tasks.Beacon.Install do
  @shortdoc "Generates beacon base files into the project"

  @moduledoc """
  Generates beacon necessary configurations.

  Before running this command, make sure you commited all your changes to git,
  beacuse it generates new files and modifies existing ones.

    $ mix beacon.install --site blog

  The argument `site` defines the name of your beacon site and is
  used to generate the necessary configuration files.

  ## Arguments

    * `--site` (required) - The name of your beacon site.
  """
  use Mix.Task

  @switches [
    site: :string,
    path: :string
  ]

  def run(argv) do
    if Mix.Project.umbrella?() do
      Mix.raise("mix beacon.install can only be run inside an application directory")
    end

    {options, _parsed} = OptionParser.parse!(argv, strict: @switches)

    bindings = build_context_bindings(options)

    config_file_path = config_file_path("config.exs")
    maybe_inject_beacon_repo_into_ecto_repos(config_file_path)
    inject_endpoint_render_errors_config(config_file_path)

    dev_config_file = config_file_path("dev.exs")
    maybe_inject_beacon_repo_config(dev_config_file, bindings)

    prod_config_file = config_file_path("prod.exs")
    maybe_inject_beacon_repo_config(prod_config_file, bindings)

    maybe_inject_beacon_site_routes(bindings)

    maybe_inject_beacon_supervisor(bindings)

    Mix.shell().info("""

      A new site has been configured at /#{bindings[:site]}

<<<<<<< HEAD
      Please check out the guides for more info:
=======
      Usually a sample page can be accessed at http://localhost:4000/#{bindings[:site]}
>>>>>>> 323a1ab9

        * https://github.com/BeaconCMS/beacon/tree/main/guides
        * https://github.com/BeaconCMS/beacon_live_admin/tree/main/guides

      Adjust the configuration as needed and run:

          $ mix setup

      And then start your Phoenix app:

          $ mix phx.server

      Note that the generator changes existing files which may not be formatted correctly, please run `mix format` if needed.

    """)
  end

  @doc false
  def maybe_inject_beacon_repo_into_ecto_repos(config_file_path) do
    config_file_content = File.read!(config_file_path)

    if String.contains?(config_file_content, "Beacon.Repo") do
      Mix.shell().info([
        :yellow,
        "* skip ",
        :reset,
        "injecting Beacon.Repo to ecto_repos into ",
        Path.relative_to_cwd(config_file_path),
        " (already exists)"
      ])
    else
      regex = ~r/ecto_repos: \[(.*)\]/
      new_config_file_content = Regex.replace(regex, config_file_content, "ecto_repos: [\\1, Beacon.Repo]")
      Mix.shell().info([:green, "* injecting ", :reset, Path.relative_to_cwd(config_file_path)])
      File.write!(config_file_path, new_config_file_content)
    end
  end

  @doc false
  def inject_endpoint_render_errors_config(config_file_path) do
    config_file_content = File.read!(config_file_path)

    if String.contains?(config_file_content, "BeaconWeb.ErrorHTML") do
      Mix.shell().info([
        :yellow,
        "* skip ",
        :reset,
        "injecting Beacon.ErrorHTML to render_errors into ",
        Path.relative_to_cwd(config_file_path),
        " (already exists)"
      ])
    else
      regex = ~r/(config.*\.Endpoint,\n)((?:.+\n)*\s*)\n/

      [_header, endpoint_config_str] = Regex.run(regex, config_file_content, capture: :all_but_first)
      {config_list, []} = Code.eval_string("[" <> endpoint_config_str <> "]")
      updated_config_list = put_in(config_list, [:render_errors, :formats, :html], BeaconWeb.ErrorHTML)

      updated_str = inspect(updated_config_list) <> "\n"

      new_config_file_content =
        regex
        |> Regex.replace(config_file_content, "\\1#{updated_str}")
        |> Code.format_string!(file: config_file_path)

      File.write!(config_file_path, [new_config_file_content, "\n"])
    end
  end

  @doc false
  def maybe_inject_beacon_repo_config(config_file_path, bindings) do
    config_file_content = File.read!(config_file_path)
    templates_path = get_in(bindings, [:templates_path])

    beacon_repo_config =
      if Path.basename(config_file_path) == "prod.exs" do
        EEx.eval_file(Path.join([templates_path, "install", "beacon_repo_config_prod.exs"]), bindings)
      else
        EEx.eval_file(Path.join([templates_path, "install", "beacon_repo_config_dev.exs"]), bindings)
      end

    if String.contains?(config_file_content, beacon_repo_config) do
      Mix.shell().info([:yellow, "* skip ", :reset, "injecting beacon repo config into ", Path.relative_to_cwd(config_file_path), " (already exists)"])
    else
      new_config_content = add_to_config(config_file_content, beacon_repo_config)

      Mix.shell().info([:green, "* injecting ", :reset, Path.relative_to_cwd(config_file_path)])
      File.write!(config_file_path, new_config_content)
    end
  end

  defp add_to_config(config_content, data_to_add) do
    Regex.replace(
      ~r/(use Mix\.Config|import Config)(\r\n|\n|$)/,
      config_content,
      "\\0\\2#{String.trim_trailing(data_to_add)}\\2",
      global: false
    )
  end

  defp config_file_path(file_name) do
    Path.join(root_path(), "config/#{file_name}")
  end

  @doc false
  def maybe_inject_beacon_site_routes(bindings) do
    router_file = get_in(bindings, [:router, :path])
    router_file_content = File.read!(router_file)
    router_scope_template = get_in(bindings, [:router, :router_scope_template])
    router_scope_content = EEx.eval_file(router_scope_template, bindings)

    if String.contains?(router_file_content, "beacon_site \"") do
      Mix.shell().info([:yellow, "* skip ", :reset, "injecting beacon scope into ", Path.relative_to_cwd(router_file), " (already exists)"])
    else
      new_router_content =
        router_file_content
        |> String.trim_trailing()
        |> String.trim_trailing("end")
        |> Kernel.<>(router_scope_content)
        |> Kernel.<>("end\n")

      Mix.shell().info([:green, "* injecting ", :reset, Path.relative_to_cwd(router_file)])
      File.write!(router_file, new_router_content)
    end
  end

  @doc false
  def maybe_inject_beacon_supervisor(bindings) do
    application_file = get_in(bindings, [:application, :path])
    application_file_content = File.read!(application_file)

    if String.contains?(application_file_content, "{Beacon,") do
      Mix.shell().info([:yellow, "* skip ", :reset, "injecting beacon supervisor into ", Path.relative_to_cwd(application_file), " (already exists)"])
    else
      site = bindings[:site]
      endpoint = bindings |> get_in([:endpoint, :module_name]) |> inspect()

      new_application_file_content =
        application_file_content
        |> String.replace(".Endpoint\n", ".Endpoint,\n")
        |> String.replace(~r/(children = [^]]*)]/, "\\1 {Beacon, sites: [[site: :#{site}, endpoint: #{endpoint}]]}\n]")

      Mix.shell().info([:green, "* injecting ", :reset, Path.relative_to_cwd(application_file)])
      File.write!(application_file, new_application_file_content)
    end
  end

  defp root_path do
    if Mix.Phoenix.in_umbrella?(File.cwd!()) do
      Path.expand("../../")
    else
      File.cwd!()
    end
  end

  defp build_context_bindings(options) do
    options =
      options
      |> add_default_options_if_missing()
      |> validate_options!()

    base_module = Mix.Phoenix.base()
    web_module = Mix.Phoenix.web_module(base_module)
    app_name = Phoenix.Naming.underscore(base_module)
    ctx_app = Mix.Phoenix.context_app()
    lib_path = Mix.Phoenix.context_lib_path(ctx_app, "")
    web_path = Mix.Phoenix.web_path(ctx_app, "")
    templates_path = Path.join([Application.app_dir(:beacon), "priv", "templates"])
    root = root_path()
    site = Keyword.get(options, :site)
    path = Keyword.get(options, :path)

    [
      base_module: base_module,
      web_module: web_module,
      app_name: app_name,
      ctx_app: ctx_app,
      templates_path: templates_path,
      site: site,
<<<<<<< HEAD
=======
      path: path,
>>>>>>> 323a1ab9
      endpoint: %{
        module_name: Module.concat(web_module, "Endpoint")
      },
      router: %{
        path: Path.join([root, web_path, "router.ex"]),
        router_scope_template: Path.join([templates_path, "install", "beacon_router_scope.ex"])
      },
      application: %{
        path: Path.join([root, lib_path, "application.ex"])
      },
      mix: %{
        path: Path.join([root, "mix.exs"])
      }
    ]
  end

  @dialyzer {:no_return, raise_with_help!: 1}
  defp raise_with_help!(msg) do
    Mix.raise("""
    #{msg}

    mix beacon.install expect a site name, for example:

        mix beacon.install --site blog
        or
        mix beacon.install --site blog --path "/blog_path"
    """)
  end

  defp validate_options!([] = _options) do
    raise_with_help!("Missing arguments.")
  end

  defp validate_options!(options) do
    cond do
      !Beacon.Types.Site.valid?(options[:site]) -> raise_with_help!("Invalid site name. It should not contain special characters.")
      !Beacon.Types.Site.valid_name?(options[:site]) -> raise_with_help!("Invalid site name. The site name can't start with \"beacon_\".")
      !Beacon.Types.Site.valid_path?(options[:path]) -> raise_with_help!("Invalid path value. The path value have to start with /.")
      :default -> options
    end
  end

  defp add_default_options_if_missing(options) do
    defaults =
      @switches
      |> Keyword.keys()
      |> Enum.reduce([], fn
        :path, acc ->
          site = Keyword.get(options, :site)
          [{:path, "/#{site}"} | acc]

        _key, acc ->
          acc
      end)

    Keyword.merge(defaults, options)
  end
end<|MERGE_RESOLUTION|>--- conflicted
+++ resolved
@@ -51,11 +51,7 @@
 
       A new site has been configured at /#{bindings[:site]}
 
-<<<<<<< HEAD
       Please check out the guides for more info:
-=======
-      Usually a sample page can be accessed at http://localhost:4000/#{bindings[:site]}
->>>>>>> 323a1ab9
 
         * https://github.com/BeaconCMS/beacon/tree/main/guides
         * https://github.com/BeaconCMS/beacon_live_admin/tree/main/guides
@@ -235,10 +231,7 @@
       ctx_app: ctx_app,
       templates_path: templates_path,
       site: site,
-<<<<<<< HEAD
-=======
       path: path,
->>>>>>> 323a1ab9
       endpoint: %{
         module_name: Module.concat(web_module, "Endpoint")
       },
