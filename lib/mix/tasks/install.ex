# credo:disable-for-this-file Credo.Check.Warning.UnusedPathOperation
defmodule Mix.Tasks.Beacon.Install do
  @shortdoc "Generates beacon base files into the project"

  @moduledoc """
  Generates beacon necessary configurations.

  Before running this command, make sure you commited all your changes to git,
  beacuse it generates new files and modifies existing ones.

    $ mix beacon.install --site blog

  The argument `site` defines the name of your beacon site and is
  used to generate the necessary configuration files.

  ## Arguments

    * `--site` (required) - The name of your beacon site.
  """
  use Mix.Task

  @switches [
    site: :string,
    path: :string
  ]

  def run(argv) do
    if Mix.Project.umbrella?() do
      Mix.raise("mix beacon.install can only be run inside an application directory")
    end

    {options, _parsed} = OptionParser.parse!(argv, strict: @switches)

    bindings = build_context_bindings(options)

    config_file_path = config_file_path("config.exs")
    inject_endpoint_render_errors_config(config_file_path)

    maybe_inject_beacon_site_routes(bindings)

    maybe_inject_beacon_supervisor(bindings)

    Mix.shell().info("""

      A new site has been configured at #{bindings[:path]}

      Please check out the guides for more info:

        * https://github.com/BeaconCMS/beacon/tree/main/guides
        * https://github.com/BeaconCMS/beacon_live_admin/tree/main/guides

      Adjust the configuration as needed and run:

          $ mix setup

      And then start your Phoenix app:

          $ mix phx.server

      Note that the generator changes existing files which may not be formatted correctly, please run `mix format` if needed.

    """)
  end

  @doc false
  def inject_endpoint_render_errors_config(config_file_path) do
    config_file_content = File.read!(config_file_path)

    if String.contains?(config_file_content, "BeaconWeb.ErrorHTML") do
      Mix.shell().info([
        :yellow,
        "* skip ",
        :reset,
        "injecting Beacon.ErrorHTML to render_errors into ",
        Path.relative_to_cwd(config_file_path),
        " (already exists)"
      ])
    else
      regex = ~r/(config.*\.Endpoint,\n)((?:.+\n)*\s*)\n/

      [_header, endpoint_config_str] = Regex.run(regex, config_file_content, capture: :all_but_first)
      {config_list, []} = Code.eval_string("[" <> endpoint_config_str <> "]")
      updated_config_list = put_in(config_list, [:render_errors, :formats, :html], BeaconWeb.ErrorHTML)

      updated_str = inspect(updated_config_list) <> "\n"

      new_config_file_content =
        regex
        |> Regex.replace(config_file_content, "\\1#{updated_str}")
        |> Code.format_string!(file: config_file_path)

      File.write!(config_file_path, [new_config_file_content, "\n"])
    end
  end

  defp config_file_path(file_name) do
    Path.join(root_path(), "config/#{file_name}")
  end

  @doc false
  def maybe_inject_beacon_site_routes(bindings) do
    router_file = get_in(bindings, [:router, :path])
    router_file_content = File.read!(router_file)
    router_scope_template = get_in(bindings, [:router, :router_scope_template])
    router_scope_content = EEx.eval_file(router_scope_template, bindings)

    if String.contains?(router_file_content, "beacon_site \"") do
      Mix.shell().info([:yellow, "* skip ", :reset, "injecting beacon scope into ", Path.relative_to_cwd(router_file), " (already exists)"])
    else
      new_router_content =
        router_file_content
        |> String.trim_trailing()
        |> String.trim_trailing("end")
        |> Kernel.<>(router_scope_content)
        |> Kernel.<>("end\n")

      Mix.shell().info([:green, "* injecting ", :reset, Path.relative_to_cwd(router_file)])
      File.write!(router_file, new_router_content)
    end
  end

  @doc false
  def maybe_inject_beacon_supervisor(bindings) do
    application_file = get_in(bindings, [:application, :path])
    application_file_content = File.read!(application_file)

    if String.contains?(application_file_content, "{Beacon,") do
      Mix.shell().info([:yellow, "* skip ", :reset, "injecting beacon supervisor into ", Path.relative_to_cwd(application_file), " (already exists)"])
    else
      site = bindings[:site]
      repo = [bindings[:base_module], "Repo"] |> Module.concat() |> inspect()
      endpoint = bindings |> get_in([:endpoint, :module_name]) |> inspect()
      router = bindings |> get_in([:router, :module_name]) |> inspect()

      new_application_file_content =
        application_file_content
        |> String.replace(".Endpoint\n", ".Endpoint,\n")
<<<<<<< HEAD
        |> String.replace(~r/(children = [^]]*)]/, "\\1 {Beacon, sites: [[site: :#{site}, repo: #{repo}, endpoint: #{endpoint}]]}\n]")
=======
        |> String.replace(~r/(children = [^]]*)]/, "\\1 {Beacon, sites: [[site: :#{site}, endpoint: #{endpoint}, router: #{router}]]}\n]")
>>>>>>> 3301bdaf

      Mix.shell().info([:green, "* injecting ", :reset, Path.relative_to_cwd(application_file)])
      File.write!(application_file, new_application_file_content)
    end
  end

  defp root_path do
    if Mix.Phoenix.in_umbrella?(File.cwd!()) do
      Path.expand("../../")
    else
      File.cwd!()
    end
  end

  defp build_context_bindings(options) do
    options =
      options
      |> add_default_options_if_missing()
      |> validate_options!()

    base_module = Mix.Phoenix.base()
    web_module = Mix.Phoenix.web_module(base_module)
    app_name = Phoenix.Naming.underscore(base_module)
    ctx_app = Mix.Phoenix.context_app()
    lib_path = Mix.Phoenix.context_lib_path(ctx_app, "")
    web_path = Mix.Phoenix.web_path(ctx_app, "")
    templates_path = Path.join([Application.app_dir(:beacon), "priv", "templates"])
    root = root_path()
    site = Keyword.get(options, :site)
    path = Keyword.get(options, :path)

    [
      base_module: base_module,
      web_module: web_module,
      app_name: app_name,
      ctx_app: ctx_app,
      templates_path: templates_path,
      site: site,
      path: path,
      endpoint: %{
        module_name: Module.concat(web_module, "Endpoint")
      },
      router: %{
        path: Path.join([root, web_path, "router.ex"]),
        router_scope_template: Path.join([templates_path, "install", "beacon_router_scope.ex"]),
        module_name: Module.concat(web_module, "Router")
      },
      application: %{
        path: Path.join([root, lib_path, "application.ex"])
      },
      mix: %{
        path: Path.join([root, "mix.exs"])
      }
    ]
  end

  @dialyzer {:no_return, raise_with_help!: 1}
  defp raise_with_help!(msg) do
    Mix.raise("""
    #{msg}

    mix beacon.install expect a site name, for example:

        mix beacon.install --site blog
        or
        mix beacon.install --site blog --path "/blog_path"
    """)
  end

  defp validate_options!([] = _options) do
    raise_with_help!("Missing arguments.")
  end

  defp validate_options!(options) do
    cond do
      !Beacon.Types.Site.valid?(options[:site]) -> raise_with_help!("Invalid site name. It should not contain special characters.")
      !Beacon.Types.Site.valid_name?(options[:site]) -> raise_with_help!("Invalid site name. The site name can't start with \"beacon_\".")
      !Beacon.Types.Site.valid_path?(options[:path]) -> raise_with_help!("Invalid path value. The path value have to start with /.")
      :default -> options
    end
  end

  defp add_default_options_if_missing(options) do
    defaults =
      @switches
      |> Keyword.keys()
      |> Enum.reduce([], fn
        :path, acc ->
          site = Keyword.get(options, :site)
          [{:path, "/#{site}"} | acc]

        _key, acc ->
          acc
      end)

    Keyword.merge(defaults, options)
  end
end<|MERGE_RESOLUTION|>--- conflicted
+++ resolved
@@ -135,11 +135,7 @@
       new_application_file_content =
         application_file_content
         |> String.replace(".Endpoint\n", ".Endpoint,\n")
-<<<<<<< HEAD
-        |> String.replace(~r/(children = [^]]*)]/, "\\1 {Beacon, sites: [[site: :#{site}, repo: #{repo}, endpoint: #{endpoint}]]}\n]")
-=======
-        |> String.replace(~r/(children = [^]]*)]/, "\\1 {Beacon, sites: [[site: :#{site}, endpoint: #{endpoint}, router: #{router}]]}\n]")
->>>>>>> 3301bdaf
+        |> String.replace(~r/(children = [^]]*)]/, "\\1 {Beacon, sites: [[site: :#{site}, repo: #{repo}, endpoint: #{endpoint}, router: #{router}]]}\n]")
 
       Mix.shell().info([:green, "* injecting ", :reset, Path.relative_to_cwd(application_file)])
       File.write!(application_file, new_application_file_content)
